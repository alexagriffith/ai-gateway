//go:build test_extproc

package extproc

import (
	"bufio"
	"bytes"
	"context"
	"encoding/json"
	"fmt"
	"os"
	"strconv"
	"testing"
	"time"

	openai "github.com/openai/openai-go"
	"github.com/openai/openai-go/option"
	"github.com/stretchr/testify/require"

	"github.com/envoyproxy/ai-gateway/filterconfig"
)

// TestRealProviders tests the end-to-end flow of the external processor with Envoy and real providers.
//
// This requires the following environment variables to be set:
//   - TEST_AWS_ACCESS_KEY_ID
//   - TEST_AWS_SECRET_ACCESS_KEY
//   - TEST_OPENAI_API_KEY
//
// The test will be skipped if any of these are not set.
func TestWithRealProviders(t *testing.T) {
	requireBinaries(t)
	accessLogPath := t.TempDir() + "/access.log"
	requireRunEnvoy(t, accessLogPath)
	configPath := t.TempDir() + "/extproc-config.yaml"

	// Test with APIKey.
	apiKeyFilePath := t.TempDir() + "/open-ai-api-key"
	file, err := os.Create(apiKeyFilePath)
	require.NoError(t, err)
	defer func() { require.NoError(t, file.Close()) }()
	openAIAPIKey := getEnvVarOrSkip(t, "TEST_OPENAI_API_KEY")
	_, err = file.WriteString(openAIAPIKey)
	require.NoError(t, err)
	require.NoError(t, file.Sync())

	// Set up credential file for AWS.
	awsAccessKeyID := getEnvVarOrSkip(t, "TEST_AWS_ACCESS_KEY_ID")
	awsSecretAccessKey := getEnvVarOrSkip(t, "TEST_AWS_SECRET_ACCESS_KEY")
	awsCredentialsBody := fmt.Sprintf("[default]\nAWS_ACCESS_KEY_ID=%s\nAWS_SECRET_ACCESS_KEY=%s\n", awsAccessKeyID, awsSecretAccessKey)

	// Test with AWS Credential File.
	awsFilePath := t.TempDir() + "/aws-credential-file"
	awsFile, err := os.Create(awsFilePath)
	require.NoError(t, err)
	defer func() { require.NoError(t, awsFile.Close()) }()
	_, err = awsFile.WriteString(awsCredentialsBody)
	require.NoError(t, err)
	require.NoError(t, awsFile.Sync())

	requireWriteFilterConfig(t, configPath, &filterconfig.Config{
		MetadataNamespace: "ai_gateway_llm_ns",
		LLMRequestCosts: []filterconfig.LLMRequestCost{
			{MetadataKey: "used_token", Type: filterconfig.LLMRequestCostTypeInputToken},
			{MetadataKey: "some_cel", Type: filterconfig.LLMRequestCostTypeCELExpression, CELExpression: "1+1"},
		},
		Schema: openAISchema,
		// This can be any header key, but it must match the envoy.yaml routing configuration.
		SelectedBackendHeaderKey: "x-selected-backend-name",
		ModelNameHeaderKey:       "x-model-name",
		Rules: []filterconfig.RouteRule{
			{
				Backends: []filterconfig.Backend{{Name: "openai", Schema: openAISchema, Auth: &filterconfig.BackendAuth{
					APIKey: &filterconfig.APIKeyAuth{Filename: apiKeyFilePath},
				}}},
				Headers: []filterconfig.HeaderMatch{{Name: "x-model-name", Value: "gpt-4o-mini"}},
			},
			{
				Backends: []filterconfig.Backend{
					{Name: "aws-bedrock", Schema: awsBedrockSchema, Auth: &filterconfig.BackendAuth{AWSAuth: &filterconfig.AWSAuth{
						CredentialFileName: awsFilePath,
						Region:             "us-east-1",
					}}},
				},
				Headers: []filterconfig.HeaderMatch{
					{Name: "x-model-name", Value: "us.meta.llama3-2-1b-instruct-v1:0"},
					{Name: "x-model-name", Value: "us.anthropic.claude-3-5-sonnet-20240620-v1:0"},
				},
			},
		},
	})

	requireExtProc(t, os.Stdout, extProcExecutablePath(), configPath)

	t.Run("health-checking", func(t *testing.T) {
		client := openai.NewClient(option.WithBaseURL(listenerAddress + "/v1/"))
		for _, tc := range []struct {
			testCaseName,
			modelName string
		}{
			{testCaseName: "openai", modelName: "gpt-4o-mini"},                            // This will go to "openai"
			{testCaseName: "aws-bedrock", modelName: "us.meta.llama3-2-1b-instruct-v1:0"}, // This will go to "aws-bedrock" using credentials file.
		} {
			t.Run(tc.modelName, func(t *testing.T) {
				require.Eventually(t, func() bool {
					chatCompletion, err := client.Chat.Completions.New(context.Background(), openai.ChatCompletionNewParams{
						Messages: openai.F([]openai.ChatCompletionMessageParamUnion{
							openai.UserMessage("Say this is a test"),
						}),
						Model: openai.F(tc.modelName),
					})
					if err != nil {
						t.Logf("error: %v", err)
						return false
					}
					nonEmptyCompletion := false
					for _, choice := range chatCompletion.Choices {
						t.Logf("choice: %s", choice.Message.Content)
						if choice.Message.Content != "" {
							nonEmptyCompletion = true
						}
					}
					return nonEmptyCompletion
				}, 10*time.Second, 1*time.Second)
			})
		}
	})

	// Read all access logs and check if the used token is logged.
	// If the used token is set correctly in the metadata, it should be logged in the access log.
	t.Run("check-used-token-metadata-access-log", func(t *testing.T) {
		// Since the access log might not be written immediately, we wait for the log to be written.
		require.Eventually(t, func() bool {
			accessLog, err := os.ReadFile(accessLogPath)
			require.NoError(t, err)
			// This should match the format of the access log in envoy.yaml.
			type lineFormat struct {
				UsedToken any `json:"used_token"`
				SomeCel   any `json:"some_cel"`
			}
			scanner := bufio.NewScanner(bytes.NewReader(accessLog))
			for scanner.Scan() {
				line := scanner.Bytes()
				var l lineFormat
				if err = json.Unmarshal(line, &l); err != nil {
					t.Logf("error unmarshalling line: %v", err)
					continue
				}
				t.Logf("line: %s", line)
				if !anyCostGreaterThanZero(l.SomeCel) {
					t.Log("some_cel is not existent or greater than zero")
					continue
				}
				if !anyCostGreaterThanZero(l.UsedToken) {
					t.Log("used_token is not existent or greater than zero")
					continue
				}
				t.Log("cannot find used token in line")
				return true
			}
			return false
		}, 10*time.Second, 1*time.Second)
	})

	t.Run("streaming", func(t *testing.T) {
		client := openai.NewClient(option.WithBaseURL(listenerAddress + "/v1/"))
		for _, tc := range []struct {
			testCaseName,
			modelName string
		}{
			{testCaseName: "openai", modelName: "gpt-4o-mini"},                            // This will go to "openai"
			{testCaseName: "aws-bedrock", modelName: "us.meta.llama3-2-1b-instruct-v1:0"}, // This will go to "aws-bedrock" using credentials file.
		} {
			t.Run(tc.modelName, func(t *testing.T) {
				require.Eventually(t, func() bool {
					stream := client.Chat.Completions.NewStreaming(context.Background(), openai.ChatCompletionNewParams{
						Messages: openai.F([]openai.ChatCompletionMessageParamUnion{
							openai.UserMessage("Say this is a test"),
						}),
						Model: openai.F(tc.modelName),
					})
					defer func() {
						_ = stream.Close()
					}()

					acc := openai.ChatCompletionAccumulator{}

					for stream.Next() {
						chunk := stream.Current()
						if !acc.AddChunk(chunk) {
							t.Log("error adding chunk")
							return false
						}
					}

					if err := stream.Err(); err != nil {
						t.Logf("error: %v", err)
						return false
					}

					nonEmptyCompletion := false
					for _, choice := range acc.Choices {
						t.Logf("choice: %s", choice.Message.Content)
						if choice.Message.Content != "" {
							nonEmptyCompletion = true
						}
					}
					return nonEmptyCompletion
				}, 10*time.Second, 1*time.Second)
			})
		}
	})
<<<<<<< HEAD

	t.Run("Bedrock calls tool get_weather function", func(t *testing.T) {
		client := openai.NewClient(option.WithBaseURL(listenerAddress + "/v1/"))
		for _, tc := range []struct {
			testCaseName,
			modelName string
		}{
			{testCaseName: "aws-bedrock", modelName: "us.anthropic.claude-3-5-sonnet-20240620-v1:0"}, // This will go to "aws-bedrock" using credentials file.
		} {
			t.Run(tc.modelName, func(t *testing.T) {
				require.Eventually(t, func() bool {
					chatCompletion, err := client.Chat.Completions.New(context.Background(), openai.ChatCompletionNewParams{
						Messages: openai.F([]openai.ChatCompletionMessageParamUnion{
							openai.UserMessage("What is the weather like in Paris today?"),
						}),
						Tools: openai.F([]openai.ChatCompletionToolParam{
							{
								Type: openai.F(openai.ChatCompletionToolTypeFunction),
								Function: openai.F(openai.FunctionDefinitionParam{
									Name:        openai.String("get_weather"),
									Description: openai.String("Get weather at the given location"),
									Parameters: openai.F(openai.FunctionParameters{
										"type": "object",
										"properties": map[string]interface{}{
											"location": map[string]string{
												"type": "string",
											},
										},
										"required": []string{"location"},
									}),
								}),
							},
						}),
						Model: openai.F(tc.modelName),
					})
					if err != nil {
						t.Logf("error: %v", err)
						return false
					}
					returnsToolCall := false
					for _, choice := range chatCompletion.Choices {
						t.Logf("choice content: %s", choice.Message.Content)
						t.Logf("finish reason: %s", choice.FinishReason)
						t.Logf("choice toolcall: %s", choice.Message.ToolCalls)
						if choice.FinishReason == openai.ChatCompletionChoicesFinishReasonFunctionCall {
							returnsToolCall = true
						}
					}
					return returnsToolCall
				}, 10*time.Second, 500*time.Millisecond)
			})
		}
	})
=======
}

func anyCostGreaterThanZero(cost any) bool {
	// The access formatter somehow changed its behavior sometimes between 1.31 and the latest Envoy,
	// so we need to check for both float64 and string.
	if num, ok := cost.(float64); ok && num > 0 {
		return true
	} else if str, ok := cost.(string); ok {
		if num, err := strconv.Atoi(str); err == nil && num > 0 {
			return true
		}
	}
	return false
>>>>>>> fcc5e466
}<|MERGE_RESOLUTION|>--- conflicted
+++ resolved
@@ -210,7 +210,6 @@
 			})
 		}
 	})
-<<<<<<< HEAD
 
 	t.Run("Bedrock calls tool get_weather function", func(t *testing.T) {
 		client := openai.NewClient(option.WithBaseURL(listenerAddress + "/v1/"))
@@ -264,7 +263,6 @@
 			})
 		}
 	})
-=======
 }
 
 func anyCostGreaterThanZero(cost any) bool {
@@ -278,5 +276,4 @@
 		}
 	}
 	return false
->>>>>>> fcc5e466
 }