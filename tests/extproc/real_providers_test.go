--- conflicted
+++ resolved
@@ -281,7 +281,6 @@
 							params.Messages.Value = append(params.Messages.Value, openai.ToolMessage(toolCall.ID, weatherData))
 						}
 					}
-<<<<<<< HEAD
 					if getWeatherCalled == false {
 						t.Logf("get_weather tool not specified in chat completion response")
 						return false
@@ -297,11 +296,7 @@
 					completionResult := secondChatCompletion.Choices[0].Message.Content
 					t.Logf("content of completion response using tool: %s", secondChatCompletion.Choices[0].Message.Content)
 					return completionResult == "The weather in Paris is currently sunny and 25°C."
-				}, 10*time.Second, 500*time.Millisecond)
-=======
-					return returnsToolCall
 				}, 30*time.Second, 2*time.Second)
->>>>>>> abea5c73
 			})
 		}
 	})
