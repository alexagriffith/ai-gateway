--- conflicted
+++ resolved
@@ -10,18 +10,7 @@
 	"github.com/envoyproxy/ai-gateway/filterconfig"
 )
 
-<<<<<<< HEAD
-// Router is the interface for the router.
-type Router interface {
-	// Calculate determines the backend to route to based on the headers.
-	// Returns the backend name and the output schema.
-	Calculate(headers map[string]string) (backendName string, schema filterconfig.VersionedAPISchema, err error)
-}
-
-// router implements [Router].
-=======
 // router implements [extprocapi.Router].
->>>>>>> 0de3278d
 type router struct {
 	rules []filterconfig.RouteRule
 	rng   *rand.Rand
@@ -37,13 +26,8 @@
 	return r, nil
 }
 
-<<<<<<< HEAD
-// Calculate implements [Router.Calculate].
-func (r *router) Calculate(headers map[string]string) (backendName string, schema filterconfig.VersionedAPISchema, err error) {
-=======
 // Calculate implements [extprocapi.Router.Calculate].
 func (r *router) Calculate(headers map[string]string) (backend *filterconfig.Backend, err error) {
->>>>>>> 0de3278d
 	var rule *filterconfig.RouteRule
 	for i := range r.rules {
 		_rule := &r.rules[i]
@@ -59,18 +43,10 @@
 	if rule == nil {
 		return nil, errors.New("no matching rule found")
 	}
-<<<<<<< HEAD
-	backendName, schema = r.selectBackendFromRule(rule)
-	return
-}
-
-func (r *router) selectBackendFromRule(rule *filterconfig.RouteRule) (backendName string, schema filterconfig.VersionedAPISchema) {
-=======
 	return r.selectBackendFromRule(rule), nil
 }
 
 func (r *router) selectBackendFromRule(rule *filterconfig.RouteRule) (backend *filterconfig.Backend) {
->>>>>>> 0de3278d
 	// Each backend has a weight, so we randomly select depending on the weight.
 	// This is a pretty naive implementation and can be buggy, so fix it later.
 	totalWeight := 0
@@ -78,27 +54,15 @@
 		totalWeight += b.Weight
 	}
 	if totalWeight == 0 {
-<<<<<<< HEAD
-		return rule.Backends[0].Name, rule.Backends[0].Schema
-=======
 		return &rule.Backends[0]
->>>>>>> 0de3278d
 	}
 	selected := r.rng.Intn(totalWeight)
 	for i := range rule.Backends {
 		b := &rule.Backends[i]
 		if selected < b.Weight {
-<<<<<<< HEAD
-			return b.Name, b.Schema
-		}
-		selected -= b.Weight
-	}
-	return rule.Backends[0].Name, rule.Backends[0].Schema
-=======
 			return b
 		}
 		selected -= b.Weight
 	}
 	return &rule.Backends[0]
->>>>>>> 0de3278d
 }