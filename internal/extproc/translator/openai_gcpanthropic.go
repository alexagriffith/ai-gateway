// Copyright Envoy AI Gateway Authors
// SPDX-License-Identifier: Apache-2.0
// The full text of the Apache license is available in the LICENSE file at
// the root of the repo.

package translator

import (
	"cmp"
	"encoding/base64"
	"encoding/json"
	"fmt"
	"io"
	"strconv"
	"strings"

	"github.com/anthropics/anthropic-sdk-go"
	anthropicParam "github.com/anthropics/anthropic-sdk-go/packages/param"
	"github.com/anthropics/anthropic-sdk-go/shared/constant"
	anthropicVertex "github.com/anthropics/anthropic-sdk-go/vertex"
	extprocv3 "github.com/envoyproxy/go-control-plane/envoy/service/ext_proc/v3"
	openAIconstant "github.com/openai/openai-go/shared/constant"
	"github.com/tidwall/sjson"

	"github.com/envoyproxy/ai-gateway/internal/apischema/openai"
)

// currently a requirement for GCP Vertex / Anthropic API https://docs.anthropic.com/en/api/claude-on-vertex-ai
const (
	anthropicVersionKey   = "anthropic_version"
	gcpBackendError       = "GCPBackendError"
	tempNotSupportedError = "temperature %.2f is not supported by Anthropic (must be between 0.0 and 1.0)"
)

// NewChatCompletionOpenAIToGCPAnthropicTranslator implements [Factory] for OpenAI to GCP Anthropic translation.
// This translator converts OpenAI ChatCompletion API requests to GCP Anthropic API format.
func NewChatCompletionOpenAIToGCPAnthropicTranslator(apiVersion string, modelNameOverride string) OpenAIChatCompletionTranslator {
	return &openAIToGCPAnthropicTranslatorV1ChatCompletion{
		apiVersion:        apiVersion,
		modelNameOverride: modelNameOverride,
	}
}

type openAIToGCPAnthropicTranslatorV1ChatCompletion struct {
	apiVersion        string
	modelNameOverride string
	isStreamRequest   bool
	streamParser      *AnthropicStreamParser
}

func anthropicToOpenAIFinishReason(stopReason anthropic.StopReason) (openai.ChatCompletionChoicesFinishReason, error) {
	switch stopReason {
	// The most common stop reason. Indicates Claude finished its response naturally.
	// or Claude encountered one of your custom stop sequences.
	// TODO: A better way to return pause_turn
	// TODO: "pause_turn" Used with server tools like web search when Claude needs to pause a long-running operation.
	case anthropic.StopReasonEndTurn, anthropic.StopReasonStopSequence, anthropic.StopReasonPauseTurn:
		return openai.ChatCompletionChoicesFinishReasonStop, nil
	case anthropic.StopReasonMaxTokens: // Claude stopped because it reached the max_tokens limit specified in your request.
		// TODO: do we want to return an error? see: https://docs.anthropic.com/en/docs/agents-and-tools/tool-use/implement-tool-use#handling-the-max-tokens-stop-reason
		return openai.ChatCompletionChoicesFinishReasonLength, nil
	case anthropic.StopReasonToolUse:
		return openai.ChatCompletionChoicesFinishReasonToolCalls, nil
	case anthropic.StopReasonRefusal:
		return openai.ChatCompletionChoicesFinishReasonContentFilter, nil
	default:
		return "", fmt.Errorf("received invalid stop reason %v", stopReason)
	}
}

// validateTemperatureForAnthropic checks if the temperature is within Anthropic's supported range (0.0 to 1.0).
// Returns an error if the value is greater than 1.0.
func validateTemperatureForAnthropic(temp *float64) error {
	if temp != nil && (*temp < 0.0 || *temp > 1.0) {
		return fmt.Errorf(tempNotSupportedError, *temp)
	}
	return nil
}

func isAnthropicSupportedImageMediaType(mediaType string) bool {
	switch anthropic.Base64ImageSourceMediaType(mediaType) {
	case anthropic.Base64ImageSourceMediaTypeImageJPEG,
		anthropic.Base64ImageSourceMediaTypeImagePNG,
		anthropic.Base64ImageSourceMediaTypeImageGIF,
		anthropic.Base64ImageSourceMediaTypeImageWebP:
		return true
	default:
		return false
	}
}

// translateAnthropicToolChoice converts the OpenAI tool_choice parameter to the Anthropic format.
func translateAnthropicToolChoice(openAIToolChoice any, disableParallelToolUse anthropicParam.Opt[bool]) (anthropic.ToolChoiceUnionParam, error) {
	var toolChoice anthropic.ToolChoiceUnionParam

	if openAIToolChoice == nil {
		return toolChoice, nil
	}

	switch choice := openAIToolChoice.(type) {
	case string:
		switch choice {
		case string(openAIconstant.ValueOf[openAIconstant.Auto]()):
			toolChoice = anthropic.ToolChoiceUnionParam{OfAuto: &anthropic.ToolChoiceAutoParam{}}
			toolChoice.OfAuto.DisableParallelToolUse = disableParallelToolUse
		case "required", "any":
			toolChoice = anthropic.ToolChoiceUnionParam{OfAny: &anthropic.ToolChoiceAnyParam{}}
			toolChoice.OfAny.DisableParallelToolUse = disableParallelToolUse
		case "none":
			toolChoice = anthropic.ToolChoiceUnionParam{OfNone: &anthropic.ToolChoiceNoneParam{}}
		case string(openAIconstant.ValueOf[openAIconstant.Function]()):
			// This is how anthropic forces tool use.
			// TODO: should we check if strict true in openAI request, and if so, use this?
			toolChoice = anthropic.ToolChoiceUnionParam{OfTool: &anthropic.ToolChoiceToolParam{Name: choice}}
			toolChoice.OfTool.DisableParallelToolUse = disableParallelToolUse
		default:
			return toolChoice, fmt.Errorf("unsupported tool_choice value: %s", choice)
		}
	case openai.ToolChoice:
		if choice.Type == openai.ToolTypeFunction && choice.Function.Name != "" {
			toolChoice = anthropic.ToolChoiceUnionParam{
				OfTool: &anthropic.ToolChoiceToolParam{
					Type:                   constant.Tool(choice.Type),
					Name:                   choice.Function.Name,
					DisableParallelToolUse: disableParallelToolUse,
				},
			}
		}
	default:
		return toolChoice, fmt.Errorf("unsupported tool_choice type: %T", openAIToolChoice)
	}
	return toolChoice, nil
}

// translateOpenAItoAnthropicTools translates OpenAI tool and tool_choice parameters
// into the Anthropic format and returns translated tool & tool choice.
func translateOpenAItoAnthropicTools(openAITools []openai.Tool, openAIToolChoice any, parallelToolCalls *bool) (tools []anthropic.ToolUnionParam, toolChoice anthropic.ToolChoiceUnionParam, err error) {
	if len(openAITools) > 0 {
		anthropicTools := make([]anthropic.ToolUnionParam, 0, len(openAITools))
		for _, openAITool := range openAITools {
			if openAITool.Type != openai.ToolTypeFunction || openAITool.Function == nil {
				// Anthropic only supports 'function' tools, so we skip others.
				continue
			}
			toolParam := anthropic.ToolParam{
				Name:        openAITool.Function.Name,
				Description: anthropic.String(openAITool.Function.Description),
			}

			// The parameters for the function are expected to be a JSON Schema object.
			// We can pass them through as-is.
			if openAITool.Function.Parameters != nil {
				paramsMap, ok := openAITool.Function.Parameters.(map[string]interface{})
				if !ok {
					err = fmt.Errorf("failed to cast tool parameters to map[string]interface{}")
					return
				}

				inputSchema := anthropic.ToolInputSchemaParam{}

				var typeVal string
				if typeVal, ok = paramsMap["type"].(string); ok {
					inputSchema.Type = constant.Object(typeVal)
				}

				var propsVal map[string]interface{}
				if propsVal, ok = paramsMap["properties"].(map[string]interface{}); ok {
					inputSchema.Properties = propsVal
				}

				var requiredVal []interface{}
				if requiredVal, ok = paramsMap["required"].([]interface{}); ok {
					requiredSlice := make([]string, len(requiredVal))
					for i, v := range requiredVal {
						if s, ok := v.(string); ok {
							requiredSlice[i] = s
						}
					}
					inputSchema.Required = requiredSlice
				}

				toolParam.InputSchema = inputSchema
			}

			anthropicTools = append(anthropicTools, anthropic.ToolUnionParam{OfTool: &toolParam})
			if len(anthropicTools) > 0 {
				tools = anthropicTools
			}
		}

		// 2. Handle the tool_choice parameter.
		// disable parallel tool use default value is false
		// see: https://docs.anthropic.com/en/docs/agents-and-tools/tool-use/implement-tool-use#parallel-tool-use
		disableParallelToolUse := anthropic.Bool(false)
		if parallelToolCalls != nil {
			// OpenAI variable checks to allow parallel tool calls.
			// Anthropic variable checks to disable, so need to use the inverse.
			disableParallelToolUse = anthropic.Bool(!*parallelToolCalls)
		}

		toolChoice, err = translateAnthropicToolChoice(openAIToolChoice, disableParallelToolUse)
		if err != nil {
			return
		}

	}
	return
}

// convertImageContentToAnthropic translates an OpenAI image URL into the corresponding Anthropic content block.
// It handles data URIs for various image types and PDFs, as well as remote URLs.
func convertImageContentToAnthropic(imageURL string) (anthropic.ContentBlockParamUnion, error) {
	switch {
	case strings.HasPrefix(imageURL, "data:"):
		contentType, data, err := parseDataURI(imageURL)
		if err != nil {
			return anthropic.ContentBlockParamUnion{}, fmt.Errorf("failed to parse image URL: %w", err)
		}
		base64Data := base64.StdEncoding.EncodeToString(data)
		if contentType == string(constant.ValueOf[constant.ApplicationPDF]()) {
			pdfSource := anthropic.Base64PDFSourceParam{Data: base64Data}
			return anthropic.NewDocumentBlock(pdfSource), nil
		}
		if isAnthropicSupportedImageMediaType(contentType) {
			return anthropic.NewImageBlockBase64(contentType, base64Data), nil
		}
		return anthropic.ContentBlockParamUnion{}, fmt.Errorf("invalid media_type for image '%s'", contentType)
	case strings.HasSuffix(strings.ToLower(imageURL), ".pdf"):
		return anthropic.NewDocumentBlock(anthropic.URLPDFSourceParam{URL: imageURL}), nil
	default:
		return anthropic.NewImageBlock(anthropic.URLImageSourceParam{URL: imageURL}), nil
	}
}

// convertContentPartsToAnthropic iterates over a slice of OpenAI content parts
// and converts each into an Anthropic content block.
func convertContentPartsToAnthropic(parts []openai.ChatCompletionContentPartUserUnionParam) ([]anthropic.ContentBlockParamUnion, error) {
	resultContent := make([]anthropic.ContentBlockParamUnion, 0, len(parts))
	for _, contentPart := range parts {
		switch {
		case contentPart.TextContent != nil:
			resultContent = append(resultContent, anthropic.NewTextBlock(contentPart.TextContent.Text))

		case contentPart.ImageContent != nil:
			block, err := convertImageContentToAnthropic(contentPart.ImageContent.ImageURL.URL)
			if err != nil {
				return nil, err
			}
			resultContent = append(resultContent, block)

		case contentPart.InputAudioContent != nil:
			return nil, fmt.Errorf("input audio content not supported yet")
		}
	}
	return resultContent, nil
}

// Helper: Convert OpenAI message content to Anthropic content.
func openAIToAnthropicContent(content interface{}) ([]anthropic.ContentBlockParamUnion, error) {
	switch v := content.(type) {
	case nil:
		return nil, nil
	case string:
		if v == "" {
			return nil, nil
		}
		return []anthropic.ContentBlockParamUnion{
			anthropic.NewTextBlock(v),
		}, nil
	case []openai.ChatCompletionContentPartUserUnionParam:
		return convertContentPartsToAnthropic(v)
	case openai.StringOrArray:
		switch val := v.Value.(type) {
		case string:
			if val == "" {
				return nil, nil
			}
			return []anthropic.ContentBlockParamUnion{
				anthropic.NewTextBlock(val),
			}, nil
		case []openai.ChatCompletionContentPartUserUnionParam:
			return openAIToAnthropicContent(val)
		default:
			return nil, fmt.Errorf("unsupported StringOrArray value type: %T", val)
		}
	}
	return nil, fmt.Errorf("unsupported OpenAI content type: %T", content)
}

func extractSystemPromptFromDeveloperMsg(msg openai.ChatCompletionDeveloperMessageParam) string {
	switch v := msg.Content.Value.(type) {
	case nil:
		return ""
	case string:
		return v
	case []openai.ChatCompletionContentPartUserUnionParam:
		// Concatenate all text parts for completeness.
		var sb strings.Builder
		for _, part := range v {
			if part.TextContent != nil {
				sb.WriteString(part.TextContent.Text)
			}
		}
		return sb.String()
	case openai.StringOrArray:
		switch val := v.Value.(type) {
		case string:
			return val
		case []openai.ChatCompletionContentPartUserUnionParam:
			var sb strings.Builder
			for _, part := range val {
				if part.TextContent != nil {
					sb.WriteString(part.TextContent.Text)
				}
			}
			return sb.String()
		}
	default:
		return ""
	}
	return ""
}

func anthropicRoleToOpenAIRole(role anthropic.MessageParamRole) (string, error) {
	switch role {
	case anthropic.MessageParamRoleAssistant:
		return openai.ChatMessageRoleAssistant, nil
	case anthropic.MessageParamRoleUser:
		return openai.ChatMessageRoleUser, nil
	default:
		return "", fmt.Errorf("invalid anthropic role %v", role)
	}
}

// openAIMessageToAnthropicMessageRoleAssistant converts an OpenAI assistant message to Anthropic content blocks.
// The tool_use content is appended to the Anthropic message content list if tool_calls are present.
func openAIMessageToAnthropicMessageRoleAssistant(openAiMessage *openai.ChatCompletionAssistantMessageParam) (anthropicMsg anthropic.MessageParam, err error) {
	contentBlocks := make([]anthropic.ContentBlockParamUnion, 0)
	if v, ok := openAiMessage.Content.Value.(string); ok && len(v) > 0 {
		contentBlocks = append(contentBlocks, anthropic.NewTextBlock(v))
	} else if content, ok := openAiMessage.Content.Value.(openai.ChatCompletionAssistantMessageParamContent); ok {
		switch content.Type {
		case openai.ChatCompletionAssistantMessageParamContentTypeRefusal:
			if content.Refusal != nil {
				contentBlocks = append(contentBlocks, anthropic.NewTextBlock(*content.Refusal))
			}
		case openai.ChatCompletionAssistantMessageParamContentTypeText:
			if content.Text != nil {
				contentBlocks = append(contentBlocks, anthropic.NewTextBlock(*content.Text))
			}
		default:
			err = fmt.Errorf("content type not supported: %v", content.Type)
			return
		}
	}

	// Handle tool_calls (if any).
	for i := range openAiMessage.ToolCalls {
		toolCall := &openAiMessage.ToolCalls[i]
		var input map[string]interface{}
		if err = json.Unmarshal([]byte(toolCall.Function.Arguments), &input); err != nil {
			err = fmt.Errorf("failed to unmarshal tool call arguments: %w", err)
			return
		}
		toolUse := anthropic.ToolUseBlockParam{
			ID:    toolCall.ID,
			Type:  "tool_use",
			Name:  toolCall.Function.Name,
			Input: input,
		}
		contentBlocks = append(contentBlocks, anthropic.ContentBlockParamUnion{OfToolUse: &toolUse})
	}

	return anthropic.MessageParam{
		Role:    anthropic.MessageParamRoleAssistant,
		Content: contentBlocks,
	}, nil
}

// openAIToAnthropicMessages converts OpenAI messages to Anthropic message params type, handling all roles and system/developer logic.
func openAIToAnthropicMessages(openAIMsgs []openai.ChatCompletionMessageParamUnion) (anthropicMessages []anthropic.MessageParam, systemBlocks []anthropic.TextBlockParam, err error) {
<<<<<<< HEAD
	i := 0
	for i < len(openAIMsgs) {
=======
	for i := 0; i < len(openAIMsgs); {
>>>>>>> 55c7843b
		msg := &openAIMsgs[i]
		switch msg.Type {
		case openai.ChatMessageRoleSystem:
			if param, ok := msg.Value.(openai.ChatCompletionSystemMessageParam); ok {
				devParam := systemMsgToDeveloperMsg(param)
				systemBlocks = append(systemBlocks, anthropic.TextBlockParam{Text: extractSystemPromptFromDeveloperMsg(devParam)})
			}
			i++
		case openai.ChatMessageRoleDeveloper:
			if param, ok := msg.Value.(openai.ChatCompletionDeveloperMessageParam); ok {
				systemBlocks = append(systemBlocks, anthropic.TextBlockParam{Text: extractSystemPromptFromDeveloperMsg(param)})
			}
			i++
		case openai.ChatMessageRoleUser:
			message := msg.Value.(openai.ChatCompletionUserMessageParam)
			var content []anthropic.ContentBlockParamUnion
			content, err = openAIToAnthropicContent(message.Content.Value)
			if err != nil {
				return
			}
			anthropicMsg := anthropic.MessageParam{
				Role:    anthropic.MessageParamRoleUser,
				Content: content,
			}
			anthropicMessages = append(anthropicMessages, anthropicMsg)
			i++
		case openai.ChatMessageRoleAssistant:
			assistantMessage := msg.Value.(openai.ChatCompletionAssistantMessageParam)
			var messages anthropic.MessageParam
			messages, err = openAIMessageToAnthropicMessageRoleAssistant(&assistantMessage)
			if err != nil {
				return
			}
			anthropicMessages = append(anthropicMessages, messages)
			i++
		case openai.ChatMessageRoleTool:
			// Aggregate all consecutive tool messages into a single user message
			// to support parallel tool use.
			var toolResultBlocks []anthropic.ContentBlockParamUnion
			for i < len(openAIMsgs) && openAIMsgs[i].Type == openai.ChatMessageRoleTool {
				currentMsg := &openAIMsgs[i]
				toolMsg := currentMsg.Value.(openai.ChatCompletionToolMessageParam)
				var contentBlocks []anthropic.ContentBlockParamUnion
				contentBlocks, err = openAIToAnthropicContent(toolMsg.Content)
				if err != nil {
					return
				}
				var toolContent []anthropic.ToolResultBlockParamContentUnion
				for _, c := range contentBlocks {
					var trb anthropic.ToolResultBlockParamContentUnion
					if c.OfText != nil {
						trb.OfText = c.OfText
					} else if c.OfImage != nil {
						trb.OfImage = c.OfImage
					}
					toolContent = append(toolContent, trb)
				}

				isError := false
				if contentStr, ok := toolMsg.Content.Value.(string); ok {
					var contentMap map[string]interface{}
					if json.Unmarshal([]byte(contentStr), &contentMap) == nil {
						if _, ok = contentMap["error"]; ok {
							isError = true
						}
					}
				}

				toolResultBlock := anthropic.ToolResultBlockParam{
					ToolUseID: toolMsg.ToolCallID,
					Type:      "tool_result",
					Content:   toolContent,
					IsError:   anthropic.Bool(isError),
				}
				toolResultBlocks = append(toolResultBlocks, anthropic.ContentBlockParamUnion{OfToolResult: &toolResultBlock})
				i++
			}
			// Append all aggregated tool results.
			anthropicMsg := anthropic.MessageParam{
				Role:    anthropic.MessageParamRoleUser,
				Content: toolResultBlocks,
			}
			anthropicMessages = append(anthropicMessages, anthropicMsg)
		default:
			err = fmt.Errorf("unsupported OpenAI role type: %s", msg.Type)
			return
		}
	}
	return
}

// buildAnthropicParams is a helper function that translates an OpenAI request
// into the parameter struct required by the Anthropic SDK.
func buildAnthropicParams(openAIReq *openai.ChatCompletionRequest) (params *anthropic.MessageNewParams, err error) {
	// 1. Handle simple parameters and defaults.
	maxTokens := cmp.Or(openAIReq.MaxCompletionTokens, openAIReq.MaxTokens)
	if maxTokens == nil {
		err = fmt.Errorf("the maximum number of tokens must be set for Anthropic, got nil instead")
		return
	}

	// Translate openAI contents to anthropic params.
	// 2. Translate messages and system prompts.
	messages, systemBlocks, err := openAIToAnthropicMessages(openAIReq.Messages)
	if err != nil {
		return
	}

	// Translate tools and tool choice.
	tools, toolChoice, err := translateOpenAItoAnthropicTools(openAIReq.Tools, openAIReq.ToolChoice, openAIReq.ParallelToolCalls)
	if err != nil {
		return
	}

	// 4. Construct the final struct in one place.
	params = &anthropic.MessageNewParams{
		Messages:   messages,
		MaxTokens:  *maxTokens,
		System:     systemBlocks,
		Tools:      tools,
		ToolChoice: toolChoice,
	}

	if openAIReq.Temperature != nil {
		if err = validateTemperatureForAnthropic(openAIReq.Temperature); err != nil {
			return &anthropic.MessageNewParams{}, err
		}
		params.Temperature = anthropic.Float(*openAIReq.Temperature)
	}
	if openAIReq.TopP != nil {
		params.TopP = anthropic.Float(*openAIReq.TopP)
	}

	// Handle stop sequences.
	stopSequences, err := processStop(openAIReq.Stop)
	if err != nil {
		return &anthropic.MessageNewParams{}, err
	}
	if len(stopSequences) > 0 {
		var stops []string
		for _, s := range stopSequences {
			if s != nil {
				stops = append(stops, *s)
			}
		}
		params.StopSequences = stops
	}

	return params, nil
}

// RequestBody implements [Translator.RequestBody] for GCP.
func (o *openAIToGCPAnthropicTranslatorV1ChatCompletion) RequestBody(_ []byte, openAIReq *openai.ChatCompletionRequest, _ bool) (
	headerMutation *extprocv3.HeaderMutation, bodyMutation *extprocv3.BodyMutation, err error,
) {
	params, err := buildAnthropicParams(openAIReq)
	if err != nil {
		return
	}

	body, err := json.Marshal(params)
	if err != nil {
		return
	}

	modelName := openAIReq.Model
	if o.modelNameOverride != "" {
		// Use modelName override if set.
		modelName = o.modelNameOverride
	}

	// GCP VERTEX PATH.
	specifier := "rawPredict"
	if openAIReq.Stream {
		specifier = "streamRawPredict"
		o.streamParser = NewAnthropicStreamParser(modelName)
	}

	pathSuffix := buildGCPModelPathSuffix(gcpModelPublisherAnthropic, modelName, specifier)
	// b. Set the "anthropic_version" key in the JSON body
	// Using same logic as anthropic go SDK: https://github.com/anthropics/anthropic-sdk-go/blob/e252e284244755b2b2f6eef292b09d6d1e6cd989/bedrock/bedrock.go#L167
	anthropicVersion := anthropicVertex.DefaultVersion
	if o.apiVersion != "" {
		anthropicVersion = o.apiVersion
	}
	body, _ = sjson.SetBytes(body, anthropicVersionKey, anthropicVersion)

	headerMutation, bodyMutation = buildRequestMutations(pathSuffix, body)
	return
}

// ResponseError implements [Translator.ResponseError].
func (o *openAIToGCPAnthropicTranslatorV1ChatCompletion) ResponseError(respHeaders map[string]string, body io.Reader) (
	headerMutation *extprocv3.HeaderMutation, bodyMutation *extprocv3.BodyMutation, err error,
) {
	statusCode := respHeaders[statusHeaderName]
	var openaiError openai.Error
	var decodeErr error

	// Check for a JSON content type to decide how to parse the error.
	if v, ok := respHeaders[contentTypeHeaderName]; ok && strings.Contains(v, jsonContentType) {
		var gcpError anthropic.ErrorResponse
		if decodeErr = json.NewDecoder(body).Decode(&gcpError); decodeErr != nil {
			// If we expect JSON but fail to decode, it's an internal translator error.
			return nil, nil, fmt.Errorf("failed to unmarshal JSON error body: %w", decodeErr)
		}
		openaiError = openai.Error{
			Type: "error",
			Error: openai.ErrorType{
				Type:    gcpError.Error.Type,
				Message: gcpError.Error.Message,
				Code:    &statusCode,
			},
		}
	} else {
		// If not JSON, read the raw body as the error message.
		var buf []byte
		buf, decodeErr = io.ReadAll(body)
		if decodeErr != nil {
			return nil, nil, fmt.Errorf("failed to read raw error body: %w", decodeErr)
		}
		openaiError = openai.Error{
			Type: "error",
			Error: openai.ErrorType{
				Type:    gcpBackendError,
				Message: string(buf),
				Code:    &statusCode,
			},
		}
	}

	// Marshal the translated OpenAI error.
	mut := &extprocv3.BodyMutation_Body{}
	mut.Body, err = json.Marshal(openaiError)
	if err != nil {
		// This is an internal failure to create the response.
		return nil, nil, fmt.Errorf("failed to marshal OpenAI error body: %w", err)
	}
	headerMutation = &extprocv3.HeaderMutation{}
	setContentLength(headerMutation, mut.Body)
	bodyMutation = &extprocv3.BodyMutation{Mutation: mut}

	return headerMutation, bodyMutation, nil
}

// anthropicToolUseToOpenAICalls converts Anthropic tool_use content blocks to OpenAI tool calls.
func anthropicToolUseToOpenAICalls(block anthropic.ContentBlockUnion) ([]openai.ChatCompletionMessageToolCallParam, error) {
	var toolCalls []openai.ChatCompletionMessageToolCallParam
	if block.Type != string(constant.ValueOf[constant.ToolUse]()) {
		return toolCalls, nil
	}
	argsBytes, err := json.Marshal(block.Input)
	if err != nil {
		return nil, fmt.Errorf("failed to marshal tool_use input: %w", err)
	}
	toolCalls = append(toolCalls, openai.ChatCompletionMessageToolCallParam{
		ID:   block.ID,
		Type: openai.ChatCompletionMessageToolCallTypeFunction,
		Function: openai.ChatCompletionMessageToolCallFunctionParam{
			Name:      block.Name,
			Arguments: string(argsBytes),
		},
	})

	return toolCalls, nil
}

// ResponseHeaders implements [Translator.ResponseHeaders].
func (o *openAIToGCPAnthropicTranslatorV1ChatCompletion) ResponseHeaders(headers map[string]string) (
	headerMutation *extprocv3.HeaderMutation, err error,
) {
	// TODO: Implement if needed.
	_ = headers
	return nil, nil
}

// ResponseBody implements [Translator.ResponseBody] for GCP Anthropic.
func (o *openAIToGCPAnthropicTranslatorV1ChatCompletion) ResponseBody(respHeaders map[string]string, body io.Reader, endOfStream bool) (
	headerMutation *extprocv3.HeaderMutation, bodyMutation *extprocv3.BodyMutation, tokenUsage LLMTokenUsage, err error,
) {
	// If a stream parser was initialized, this is a streaming request.
	if o.streamParser != nil {
		return o.streamParser.Process(body, endOfStream)
	}

	if statusStr, ok := respHeaders[statusHeaderName]; ok {
		var status int
		// Use the outer 'err' to catch parsing errors.
		if status, err = strconv.Atoi(statusStr); err == nil {
			if !isGoodStatusCode(status) {
				// Let ResponseError handle the translation. It returns its own internal error status.
				headerMutation, bodyMutation, err = o.ResponseError(respHeaders, body)
				return headerMutation, bodyMutation, LLMTokenUsage{}, err
			}
		} else {
			// Fail if the status code isn't a valid integer.
			return nil, nil, LLMTokenUsage{}, fmt.Errorf("failed to parse status code '%s': %w", statusStr, err)
		}
	}

	mut := &extprocv3.BodyMutation_Body{}
	var anthropicResp anthropic.Message
	if err = json.NewDecoder(body).Decode(&anthropicResp); err != nil {
		return nil, nil, tokenUsage, fmt.Errorf("failed to unmarshal body: %w", err)
	}

	openAIResp := openai.ChatCompletionResponse{
		Object:  string(openAIconstant.ValueOf[openAIconstant.ChatCompletion]()),
		Choices: make([]openai.ChatCompletionResponseChoice, 0),
	}
	tokenUsage = LLMTokenUsage{
		InputTokens:  uint32(anthropicResp.Usage.InputTokens),                                    //nolint:gosec
		OutputTokens: uint32(anthropicResp.Usage.OutputTokens),                                   //nolint:gosec
		TotalTokens:  uint32(anthropicResp.Usage.InputTokens + anthropicResp.Usage.OutputTokens), //nolint:gosec
	}
	openAIResp.Usage = openai.ChatCompletionResponseUsage{
		CompletionTokens: int(anthropicResp.Usage.OutputTokens),
		PromptTokens:     int(anthropicResp.Usage.InputTokens),
		TotalTokens:      int(anthropicResp.Usage.InputTokens + anthropicResp.Usage.OutputTokens),
	}

	finishReason, err := anthropicToOpenAIFinishReason(anthropicResp.StopReason)
	if err != nil {
		return nil, nil, LLMTokenUsage{}, err
	}

	role, err := anthropicRoleToOpenAIRole(anthropic.MessageParamRole(anthropicResp.Role))
	if err != nil {
		return nil, nil, LLMTokenUsage{}, err
	}

	choice := openai.ChatCompletionResponseChoice{
		Index:        0,
		Message:      openai.ChatCompletionResponseChoiceMessage{Role: role},
		FinishReason: finishReason,
	}

	for _, output := range anthropicResp.Content {
		if output.Type == string(constant.ValueOf[constant.ToolUse]()) && output.ID != "" {
			toolCalls, toolErr := anthropicToolUseToOpenAICalls(output)
			if toolErr != nil {
				return nil, nil, tokenUsage, fmt.Errorf("failed to convert anthropic tool use to openai tool call: %w", toolErr)
			}
			choice.Message.ToolCalls = append(choice.Message.ToolCalls, toolCalls...)
		} else if output.Type == string(constant.ValueOf[constant.Text]()) && output.Text != "" {
			if choice.Message.Content == nil {
				choice.Message.Content = &output.Text
			}
		}
	}
	openAIResp.Choices = append(openAIResp.Choices, choice)

	mut.Body, err = json.Marshal(openAIResp)
	if err != nil {
		return nil, nil, tokenUsage, fmt.Errorf("failed to marshal body: %w", err)
	}

	headerMutation = &extprocv3.HeaderMutation{}
	setContentLength(headerMutation, mut.Body)

	return headerMutation, &extprocv3.BodyMutation{Mutation: mut}, tokenUsage, nil
}<|MERGE_RESOLUTION|>--- conflicted
+++ resolved
@@ -379,12 +379,7 @@
 
 // openAIToAnthropicMessages converts OpenAI messages to Anthropic message params type, handling all roles and system/developer logic.
 func openAIToAnthropicMessages(openAIMsgs []openai.ChatCompletionMessageParamUnion) (anthropicMessages []anthropic.MessageParam, systemBlocks []anthropic.TextBlockParam, err error) {
-<<<<<<< HEAD
-	i := 0
-	for i < len(openAIMsgs) {
-=======
 	for i := 0; i < len(openAIMsgs); {
->>>>>>> 55c7843b
 		msg := &openAIMsgs[i]
 		switch msg.Type {
 		case openai.ChatMessageRoleSystem:
