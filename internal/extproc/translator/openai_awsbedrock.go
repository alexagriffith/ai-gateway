// Copyright Envoy AI Gateway Authors
// SPDX-License-Identifier: Apache-2.0
// The full text of the Apache license is available in the LICENSE file at
// the root of the repo.

package translator

import (
	"bytes"
	"cmp"
	"encoding/json"
	"fmt"
	"io"
	"strings"

	"github.com/aws/aws-sdk-go-v2/aws/protocol/eventstream"
	corev3 "github.com/envoyproxy/go-control-plane/envoy/config/core/v3"
	extprocv3 "github.com/envoyproxy/go-control-plane/envoy/service/ext_proc/v3"
	"github.com/fatih/structs"
	openaigo "github.com/openai/openai-go"
	openAIconstant "github.com/openai/openai-go/shared/constant"
	"k8s.io/utils/ptr"

	"github.com/envoyproxy/ai-gateway/internal/apischema/awsbedrock"
	"github.com/envoyproxy/ai-gateway/internal/apischema/openai"
	tracing "github.com/envoyproxy/ai-gateway/internal/tracing/api"
)

// CustomChatCompletionMessage embeds the original and adds our ExtraFields.
// This is where the custom marshaling logic will live.
type CustomChatCompletionMessage struct {
	openaigo.ChatCompletionMessage
	ExtraFields map[string]interface{} `json:"-"`
}

// CustomChatCompletionChoice shadows the original Message field with our custom type.
type CustomChatCompletionChoice struct {
	openaigo.ChatCompletionChoice
	Message CustomChatCompletionMessage `json:"message"`
}

// CustomChatCompletion shadows the original Choices slice with our custom type.
type CustomChatCompletion struct {
	openaigo.ChatCompletion
	Choices []CustomChatCompletionChoice `json:"choices"`
}

// MarshalJSON implements a custom marshaler for CustomChatCompletionMessage.
// It merges the standard fields with the contents of ExtraFields.
func (c CustomChatCompletionMessage) MarshalJSON() ([]byte, error) {
	// 1. Directly convert the embedded struct to a map using the library.
	// This respects all the `json` tags on the struct's fields.
	tempMap := structs.Map(c.ChatCompletionMessage)

	// 2. Iterate through your ExtraFields and merge them into the map.
	for key, value := range c.ExtraFields {
		tempMap[key] = value
	}

	// 3. Marshal the final, merged map into a JSON byte slice.
	return json.Marshal(tempMap)
}

// NewChatCompletionOpenAIToAWSBedrockTranslator implements [Factory] for OpenAI to AWS Bedrock translation.
func NewChatCompletionOpenAIToAWSBedrockTranslator(modelNameOverride string) OpenAIChatCompletionTranslator {
	return &openAIToAWSBedrockTranslatorV1ChatCompletion{modelNameOverride: modelNameOverride}
}

// openAIToAWSBedrockTranslator implements [Translator] for /v1/chat/completions.
type openAIToAWSBedrockTranslatorV1ChatCompletion struct {
	modelNameOverride string
	stream            bool
	bufferedBody      []byte
	events            []awsbedrock.ConverseStreamEvent
	// role is from MessageStartEvent in chunked messages, and used for all openai chat completion chunk choices.
	// Translator is created for each request/response stream inside external processor, accordingly the role is not reused by multiple streams.
	role string
}

// RequestBody implements [OpenAIChatCompletionTranslator.RequestBody].
func (o *openAIToAWSBedrockTranslatorV1ChatCompletion) RequestBody(_ []byte, openAIReq *openai.ChatCompletionRequest, _ bool) (
	headerMutation *extprocv3.HeaderMutation, bodyMutation *extprocv3.BodyMutation, err error,
) {
	var pathTemplate string
	if openAIReq.Stream {
		o.stream = true
		pathTemplate = "/model/%s/converse-stream"
	} else {
		pathTemplate = "/model/%s/converse"
	}

	modelName := openAIReq.Model
	if o.modelNameOverride != "" {
		// Use modelName override if set.
		modelName = o.modelNameOverride
	}

	headerMutation = &extprocv3.HeaderMutation{
		SetHeaders: []*corev3.HeaderValueOption{
			{Header: &corev3.HeaderValue{
				Key:      ":path",
				RawValue: []byte(fmt.Sprintf(pathTemplate, modelName)),
			}},
		},
	}

	var bedrockReq awsbedrock.ConverseInput
	// Convert InferenceConfiguration.
	bedrockReq.InferenceConfig = &awsbedrock.InferenceConfiguration{}
	bedrockReq.InferenceConfig.Temperature = openAIReq.Temperature
	bedrockReq.InferenceConfig.TopP = openAIReq.TopP

	bedrockReq.InferenceConfig.MaxTokens = cmp.Or(openAIReq.MaxCompletionTokens, openAIReq.MaxTokens)

	stopSequence, err := processStop(openAIReq.Stop)
	if err != nil {
		return
	}
	if len(stopSequence) > 0 {
		bedrockReq.InferenceConfig.StopSequences = stopSequence
	}

	// Handle Anthropic vendor fields if present. Currently only supports thinking fields.
	if openAIReq.AnthropicVendorFields != nil && openAIReq.Thinking != nil {
		if bedrockReq.AdditionalModelRequestFields == nil {
			bedrockReq.AdditionalModelRequestFields = make(map[string]interface{})
		}
		bedrockReq.AdditionalModelRequestFields["thinking"] = openAIReq.Thinking
	}

	// Convert Chat Completion messages.
	err = o.openAIMessageToBedrockMessage(openAIReq, &bedrockReq)
	if err != nil {
		return nil, nil, err
	}
	// Convert ToolConfiguration.
	if len(openAIReq.Tools) > 0 {
		err = o.openAIToolsToBedrockToolConfiguration(openAIReq, &bedrockReq)
		if err != nil {
			return nil, nil, err
		}
	}

	mut := &extprocv3.BodyMutation_Body{}
	if mut.Body, err = json.Marshal(bedrockReq); err != nil {
		return nil, nil, fmt.Errorf("failed to marshal body: %w", err)
	}
	setContentLength(headerMutation, mut.Body)
	return headerMutation, &extprocv3.BodyMutation{Mutation: mut}, nil
}

// openAIToolsToBedrockToolConfiguration converts openai ChatCompletion tools to aws bedrock tool configurations.
func (o *openAIToAWSBedrockTranslatorV1ChatCompletion) openAIToolsToBedrockToolConfiguration(openAIReq *openai.ChatCompletionRequest,
	bedrockReq *awsbedrock.ConverseInput,
) error {
	bedrockReq.ToolConfig = &awsbedrock.ToolConfiguration{}
	tools := make([]*awsbedrock.Tool, 0, len(openAIReq.Tools))
	for i := range openAIReq.Tools {
		toolDefinition := &openAIReq.Tools[i]
		if toolDefinition.Function != nil {
			var toolName, toolDes string
			toolName = toolDefinition.Function.Name
			toolDes = toolDefinition.Function.Description
			tool := &awsbedrock.Tool{
				ToolSpec: &awsbedrock.ToolSpecification{
					Name:        &toolName,
					Description: &toolDes,
					InputSchema: &awsbedrock.ToolInputSchema{
						JSON: toolDefinition.Function.Parameters,
					},
				},
			}
			tools = append(tools, tool)
		}
	}
	bedrockReq.ToolConfig.Tools = tools

	if openAIReq.ToolChoice != nil {
		if toolChoice, ok := openAIReq.ToolChoice.(string); ok {
			switch toolChoice {
			case "auto":
				bedrockReq.ToolConfig.ToolChoice = &awsbedrock.ToolChoice{
					Auto: &awsbedrock.AutoToolChoice{},
				}
			case "required":
				bedrockReq.ToolConfig.ToolChoice = &awsbedrock.ToolChoice{
					Any: &awsbedrock.AnyToolChoice{},
				}
			default:
				// Anthropic Claude supports tool_choice parameter with three options.
				// * `auto` allows Claude to decide whether to call any provided tools or not.
				// * `any` tells Claude that it must use one of the provided tools, but doesn't force a particular tool.
				// * `tool` allows us to force Claude to always use a particular tool.
				// The tool option is only applied to Anthropic Claude.
				if strings.Contains(openAIReq.Model, "anthropic") && strings.Contains(openAIReq.Model, "claude") {
					bedrockReq.ToolConfig.ToolChoice = &awsbedrock.ToolChoice{
						Tool: &awsbedrock.SpecificToolChoice{
							Name: &toolChoice,
						},
					}
				}
			}
		} else if toolChoice, ok := openAIReq.ToolChoice.(openai.ToolChoice); ok {
			tool := string(toolChoice.Type)
			bedrockReq.ToolConfig.ToolChoice = &awsbedrock.ToolChoice{
				Tool: &awsbedrock.SpecificToolChoice{
					Name: &tool,
				},
			}
		} else {
			return fmt.Errorf("unexpected type: %T", openAIReq.ToolChoice)
		}
	}
	return nil
}

// openAIMessageToBedrockMessageRoleUser converts openai user role message.
func (o *openAIToAWSBedrockTranslatorV1ChatCompletion) openAIMessageToBedrockMessageRoleUser(
	openAiMessage *openai.ChatCompletionUserMessageParam, role string,
) (*awsbedrock.Message, error) {
	if v, ok := openAiMessage.Content.Value.(string); ok {
		return &awsbedrock.Message{
			Role: role,
			Content: []*awsbedrock.ContentBlock{
				{Text: ptr.To(v)},
			},
		}, nil
	} else if contents, ok := openAiMessage.Content.Value.([]openai.ChatCompletionContentPartUserUnionParam); ok {
		chatMessage := &awsbedrock.Message{Role: role}
		chatMessage.Content = make([]*awsbedrock.ContentBlock, 0, len(contents))
		for i := range contents {
			contentPart := &contents[i]
			if contentPart.TextContent != nil {
				textContentPart := contentPart.TextContent
				chatMessage.Content = append(chatMessage.Content, &awsbedrock.ContentBlock{
					Text: &textContentPart.Text,
				})
			} else if contentPart.ImageContent != nil {
				imageContentPart := contentPart.ImageContent
				contentType, b, err := parseDataURI(imageContentPart.ImageURL.URL)
				if err != nil {
					return nil, fmt.Errorf("failed to parse image URL: %s %w", imageContentPart.ImageURL.URL, err)
				}
				var format string
				switch contentType {
				case mimeTypeImagePNG:
					format = "png"
				case mimeTypeImageJPEG:
					format = "jpeg"
				case mimeTypeImageGIF:
					format = "gif"
				case mimeTypeImageWEBP:
					format = "webp"
				default:
					return nil, fmt.Errorf("unsupported image type: %s please use one of [png, jpeg, gif, webp]",
						contentType)
				}

				chatMessage.Content = append(chatMessage.Content, &awsbedrock.ContentBlock{
					Image: &awsbedrock.ImageBlock{
						Format: format,
						Source: awsbedrock.ImageSource{
							Bytes: b, // Decoded data as bytes.
						},
					},
				})
			}
		}
		return chatMessage, nil
	}
	return nil, fmt.Errorf("unexpected content type")
}

// unmarshalToolCallArguments is a helper method to unmarshal tool call arguments.
func unmarshalToolCallArguments(arguments string) (map[string]interface{}, error) {
	var input map[string]interface{}
	if err := json.Unmarshal([]byte(arguments), &input); err != nil {
		return nil, fmt.Errorf("failed to unmarshal tool call arguments: %w", err)
	}
	return input, nil
}

// openAIMessageToBedrockMessageRoleAssistant converts openai assistant role message
// The tool content is appended to the bedrock message content list if tool_call is in openai message.
func (o *openAIToAWSBedrockTranslatorV1ChatCompletion) openAIMessageToBedrockMessageRoleAssistant(
	openAiMessage *openai.ChatCompletionAssistantMessageParam, role string,
) (*awsbedrock.Message, error) {
	var bedrockMessage *awsbedrock.Message
	contentBlocks := make([]*awsbedrock.ContentBlock, 0)
	if v, ok := openAiMessage.Content.Value.(string); ok && len(v) > 0 {
		contentBlocks = append(contentBlocks, &awsbedrock.ContentBlock{Text: &v})
	} else if content, ok := openAiMessage.Content.Value.(openai.ChatCompletionAssistantMessageParamContent); ok {
		if content.Type == openai.ChatCompletionAssistantMessageParamContentTypeRefusal {
			contentBlocks = append(contentBlocks, &awsbedrock.ContentBlock{Text: content.Refusal})
		} else if content.Text != nil {
			contentBlocks = append(contentBlocks, &awsbedrock.ContentBlock{Text: content.Text})
		}
	}
	bedrockMessage = &awsbedrock.Message{
		Role:    role,
		Content: contentBlocks,
	}
	for i := range openAiMessage.ToolCalls {
		toolCall := &openAiMessage.ToolCalls[i]
		input, err := unmarshalToolCallArguments(toolCall.Function.Arguments)
		if err != nil {
			return nil, err
		}
		bedrockMessage.Content = append(bedrockMessage.Content,
			&awsbedrock.ContentBlock{
				ToolUse: &awsbedrock.ToolUseBlock{
					Name:      toolCall.Function.Name,
					ToolUseID: *toolCall.ID,
					Input:     input,
				},
			})
	}
	return bedrockMessage, nil
}

// openAIMessageToBedrockMessageRoleSystem converts openai system role message.
func (o *openAIToAWSBedrockTranslatorV1ChatCompletion) openAIMessageToBedrockMessageRoleSystem(
	openAiMessage *openai.ChatCompletionSystemMessageParam, bedrockSystem *[]*awsbedrock.SystemContentBlock,
) error {
	if v, ok := openAiMessage.Content.Value.(string); ok {
		*bedrockSystem = append(*bedrockSystem, &awsbedrock.SystemContentBlock{
			Text: v,
		})
	} else if contents, ok := openAiMessage.Content.Value.([]openai.ChatCompletionContentPartTextParam); ok {
		for i := range contents {
			contentPart := &contents[i]
			textContentPart := contentPart.Text
			*bedrockSystem = append(*bedrockSystem, &awsbedrock.SystemContentBlock{
				Text: textContentPart,
			})
		}
	} else {
		return fmt.Errorf("unexpected content type for system message")
	}
	return nil
}

// openAIMessageToBedrockMessageRoleTool converts openai tool role message.
func (o *openAIToAWSBedrockTranslatorV1ChatCompletion) openAIMessageToBedrockMessageRoleTool(
	openAiMessage *openai.ChatCompletionToolMessageParam, role string,
) (*awsbedrock.Message, error) {
	// Validate and cast the openai content value into bedrock content block.
	content := make([]*awsbedrock.ToolResultContentBlock, 0)

	switch v := openAiMessage.Content.Value.(type) {
	case string:
		content = []*awsbedrock.ToolResultContentBlock{
			{
				Text: &v,
			},
		}
	case []openai.ChatCompletionContentPartTextParam:
		for _, part := range v {
			content = append(content, &awsbedrock.ToolResultContentBlock{
				Text: &part.Text,
			})
		}

	default:
		return nil, fmt.Errorf("unexpected content type for tool message: %T", openAiMessage.Content.Value)
	}

	return &awsbedrock.Message{
		Role: role,
		Content: []*awsbedrock.ContentBlock{
			{
				ToolResult: &awsbedrock.ToolResultBlock{
					Content:   content,
					ToolUseID: &openAiMessage.ToolCallID,
				},
			},
		},
	}, nil
}

// openAIMessageToBedrockMessage converts openai ChatCompletion messages to aws bedrock messages.
func (o *openAIToAWSBedrockTranslatorV1ChatCompletion) openAIMessageToBedrockMessage(openAIReq *openai.ChatCompletionRequest,
	bedrockReq *awsbedrock.ConverseInput,
) error {
	// Convert Messages.
	bedrockReq.Messages = make([]*awsbedrock.Message, 0, len(openAIReq.Messages))
	openAIReqMessageLen, i := len(openAIReq.Messages), 0
	for i < openAIReqMessageLen {
		msg := &openAIReq.Messages[i]
		switch msg.Type {
		case openai.ChatMessageRoleUser:
			userMessage := msg.Value.(openai.ChatCompletionUserMessageParam)
			bedrockMessage, err := o.openAIMessageToBedrockMessageRoleUser(&userMessage, msg.Type)
			if err != nil {
				return err
			}
			bedrockReq.Messages = append(bedrockReq.Messages, bedrockMessage)
		case openai.ChatMessageRoleAssistant:
			assistantMessage := msg.Value.(openai.ChatCompletionAssistantMessageParam)
			bedrockMessage, err := o.openAIMessageToBedrockMessageRoleAssistant(&assistantMessage, msg.Type)
			if err != nil {
				return err
			}
			bedrockReq.Messages = append(bedrockReq.Messages, bedrockMessage)
		case openai.ChatMessageRoleSystem:
			if bedrockReq.System == nil {
				bedrockReq.System = make([]*awsbedrock.SystemContentBlock, 0)
			}
			systemMessage := msg.Value.(openai.ChatCompletionSystemMessageParam)
			err := o.openAIMessageToBedrockMessageRoleSystem(&systemMessage, &bedrockReq.System)
			if err != nil {
				return err
			}
		case openai.ChatMessageRoleDeveloper:
			message := msg.Value.(openai.ChatCompletionDeveloperMessageParam)
			if bedrockReq.System == nil {
				bedrockReq.System = []*awsbedrock.SystemContentBlock{}
			}

			if text, ok := message.Content.Value.(string); ok {
				bedrockReq.System = append(bedrockReq.System, &awsbedrock.SystemContentBlock{
					Text: text,
				})
			} else {
				if contents, ok := message.Content.Value.([]openai.ChatCompletionContentPartTextParam); ok {
					for i := range contents {
						contentPart := &contents[i]
						textContentPart := contentPart.Text
						bedrockReq.System = append(bedrockReq.System, &awsbedrock.SystemContentBlock{
							Text: textContentPart,
						})
					}
				} else {
					return fmt.Errorf("unexpected content type for developer message")
				}
			}
		case openai.ChatMessageRoleTool:
			toolMessage := msg.Value.(openai.ChatCompletionToolMessageParam)
			// Bedrock does not support tool role, merging to the user role.
			bedrockMessage, err := o.openAIMessageToBedrockMessageRoleTool(&toolMessage, awsbedrock.ConversationRoleUser)
			if err != nil {
				return err
			}
			// Coalesce consecutive tool messages following a user message.
			for i+1 < openAIReqMessageLen {
				nextMessage := &openAIReq.Messages[i+1]
				if nextMessage.Type != openai.ChatMessageRoleTool {
					break
				}

				nextToolMessage, ok := nextMessage.Value.(openai.ChatCompletionToolMessageParam)
				if !ok {
					return fmt.Errorf("expected ChatCompletionToolMessageParam, got %T", nextMessage.Value)
				}
				nextBedrockMessage, err := o.openAIMessageToBedrockMessageRoleTool(&nextToolMessage, awsbedrock.ConversationRoleUser)
				if err != nil {
					return err
				}
				if len(nextBedrockMessage.Content) > 0 {
					bedrockMessage.Content = append(bedrockMessage.Content, nextBedrockMessage.Content[0])
				}
				i++
			}

			bedrockReq.Messages = append(bedrockReq.Messages, bedrockMessage)
		default:
			return fmt.Errorf("unexpected role: %s", msg.Type)
		}

		i++
	}
	return nil
}

// ResponseHeaders implements [OpenAIChatCompletionTranslator.ResponseHeaders].
func (o *openAIToAWSBedrockTranslatorV1ChatCompletion) ResponseHeaders(headers map[string]string) (
	headerMutation *extprocv3.HeaderMutation, err error,
) {
	if o.stream {
		contentType := headers["content-type"]
		if contentType == "application/vnd.amazon.eventstream" {
			// We need to change the content-type to text/event-stream for streaming responses.
			return &extprocv3.HeaderMutation{
				SetHeaders: []*corev3.HeaderValueOption{
					{Header: &corev3.HeaderValue{Key: "content-type", Value: "text/event-stream"}},
				},
			}, nil
		}
	}
	return nil, nil
}

func (o *openAIToAWSBedrockTranslatorV1ChatCompletion) bedrockStopReasonToOpenAIStopReason(
	stopReason *string,
) openai.ChatCompletionChoicesFinishReason {
	if stopReason == nil {
		return openai.ChatCompletionChoicesFinishReasonStop
	}

	switch *stopReason {
	case awsbedrock.StopReasonStopSequence, awsbedrock.StopReasonEndTurn:
		return openai.ChatCompletionChoicesFinishReasonStop
	case awsbedrock.StopReasonMaxTokens:
		return openai.ChatCompletionChoicesFinishReasonLength
	case awsbedrock.StopReasonContentFiltered:
		return openai.ChatCompletionChoicesFinishReasonContentFilter
	case awsbedrock.StopReasonToolUse:
		return openai.ChatCompletionChoicesFinishReasonToolCalls
	default:
		return openai.ChatCompletionChoicesFinishReasonStop
	}
}

func (o *openAIToAWSBedrockTranslatorV1ChatCompletion) bedrockToolUseToOpenAICalls(
	toolUse *awsbedrock.ToolUseBlock,
) openaigo.ChatCompletionMessageToolCall {
	if toolUse == nil {
		return openaigo.ChatCompletionMessageToolCall{}
	}
	arguments, err := json.Marshal(toolUse.Input)
	if err != nil {
		return openaigo.ChatCompletionMessageToolCall{}
	}
	return openaigo.ChatCompletionMessageToolCall{
		ID: toolUse.ToolUseID,
		Function: openaigo.ChatCompletionMessageToolCallFunction{
			Name:      toolUse.Name,
			Arguments: string(arguments),
		},
	}
}

// ResponseError implements [OpenAIChatCompletionTranslator.ResponseError].
// Translate AWS Bedrock exceptions to OpenAI error type.
// The error type is stored in the "x-amzn-errortype" HTTP header for AWS error responses.
// If AWS Bedrock connection fails the error body is translated to OpenAI error type for events such as HTTP 503 or 504.
func (o *openAIToAWSBedrockTranslatorV1ChatCompletion) ResponseError(respHeaders map[string]string, body io.Reader) (
	headerMutation *extprocv3.HeaderMutation, bodyMutation *extprocv3.BodyMutation, err error,
) {
	statusCode := respHeaders[statusHeaderName]
	var openaiError openai.Error
	if v, ok := respHeaders[contentTypeHeaderName]; ok && v == jsonContentType {
		var bedrockError awsbedrock.BedrockException
		if err = json.NewDecoder(body).Decode(&bedrockError); err != nil {
			return nil, nil, fmt.Errorf("failed to unmarshal error body: %w", err)
		}
		openaiError = openai.Error{
			Type: "error",
			Error: openai.ErrorType{
				Type:    respHeaders[awsErrorTypeHeaderName],
				Message: bedrockError.Message,
				Code:    &statusCode,
			},
		}
	} else {
		var buf []byte
		buf, err = io.ReadAll(body)
		if err != nil {
			return nil, nil, fmt.Errorf("failed to read error body: %w", err)
		}
		openaiError = openai.Error{
			Type: "error",
			Error: openai.ErrorType{
				Type:    awsBedrockBackendError,
				Message: string(buf),
				Code:    &statusCode,
			},
		}
	}
	mut := &extprocv3.BodyMutation_Body{}
	mut.Body, err = json.Marshal(openaiError)
	if err != nil {
		return nil, nil, fmt.Errorf("failed to marshal error body: %w", err)
	}
	headerMutation = &extprocv3.HeaderMutation{}
	setContentLength(headerMutation, mut.Body)
	return headerMutation, &extprocv3.BodyMutation{Mutation: mut}, nil
}

// ResponseBody implements [OpenAIChatCompletionTranslator.ResponseBody].
func (o *openAIToAWSBedrockTranslatorV1ChatCompletion) ResponseBody(_ map[string]string, body io.Reader, endOfStream bool, span tracing.ChatCompletionSpan) (
	headerMutation *extprocv3.HeaderMutation, bodyMutation *extprocv3.BodyMutation, tokenUsage LLMTokenUsage, err error,
) {
	mut := &extprocv3.BodyMutation_Body{}
	if o.stream {
		var buf []byte
		buf, err = io.ReadAll(body)
		if err != nil {
			return nil, nil, tokenUsage, fmt.Errorf("failed to read body: %w", err)
		}
		o.bufferedBody = append(o.bufferedBody, buf...)
		o.extractAmazonEventStreamEvents()

		for i := range o.events {
			event := &o.events[i]
			if usage := event.Usage; usage != nil {
				tokenUsage = LLMTokenUsage{
					InputTokens:  uint32(usage.InputTokens),  //nolint:gosec
					OutputTokens: uint32(usage.OutputTokens), //nolint:gosec
					TotalTokens:  uint32(usage.TotalTokens),  //nolint:gosec
				}
			}
			oaiEvent, ok := o.convertEvent(event)
			if !ok {
				continue
			}
			var oaiEventBytes []byte
			oaiEventBytes, err = json.Marshal(oaiEvent)
			if err != nil {
				panic(fmt.Errorf("failed to marshal event: %w", err))
			}
			if span != nil {
				span.RecordResponseChunk(oaiEvent)
			}
			mut.Body = append(mut.Body, []byte("data: ")...)
			mut.Body = append(mut.Body, oaiEventBytes...)
			mut.Body = append(mut.Body, []byte("\n\n")...)
		}

		if endOfStream {
			mut.Body = append(mut.Body, []byte("data: [DONE]\n")...)
		}
		return headerMutation, &extprocv3.BodyMutation{Mutation: mut}, tokenUsage, nil
	}

	var bedrockResp awsbedrock.ConverseResponse
	if err = json.NewDecoder(body).Decode(&bedrockResp); err != nil {
		return nil, nil, tokenUsage, fmt.Errorf("failed to unmarshal body: %w", err)
	}
<<<<<<< HEAD
	openAIResp := CustomChatCompletion{
		Choices: make([]CustomChatCompletionChoice, 0),
=======
	openAIResp := &openai.ChatCompletionResponse{
		Object:  "chat.completion",
		Choices: make([]openai.ChatCompletionResponseChoice, 0),
>>>>>>> 70655f66
	}

	// Convert token usage.
	if bedrockResp.Usage != nil {
		tokenUsage = LLMTokenUsage{
			InputTokens:  uint32(bedrockResp.Usage.InputTokens),  //nolint:gosec
			OutputTokens: uint32(bedrockResp.Usage.OutputTokens), //nolint:gosec
			TotalTokens:  uint32(bedrockResp.Usage.TotalTokens),  //nolint:gosec
		}
		openAIResp.Usage = openaigo.CompletionUsage{
			TotalTokens:      int64(bedrockResp.Usage.TotalTokens),
			PromptTokens:     int64(bedrockResp.Usage.InputTokens),
			CompletionTokens: int64(bedrockResp.Usage.OutputTokens),
		}
	}

	// AWS Bedrock does not support N(multiple choices) > 0, so there could be only one choice.
	choice := CustomChatCompletionChoice{
		Message: CustomChatCompletionMessage{
			ChatCompletionMessage: openaigo.ChatCompletionMessage{
				Role: openAIconstant.Assistant(bedrockResp.Output.Message.Role),
			},
			ExtraFields: make(map[string]interface{}),
		},
	}
	choice.Index = (int64)(0)
	choice.FinishReason = string(o.bedrockStopReasonToOpenAIStopReason(bedrockResp.StopReason))

	for _, output := range bedrockResp.Output.Message.Content {
		switch {
		case output.ToolUse != nil:
			toolCall := o.bedrockToolUseToOpenAICalls(output.ToolUse)
			choice.Message.ToolCalls = append(choice.Message.ToolCalls, toolCall)

		case output.Text != nil:
			// We expect only one text content block in the response.
			if choice.Message.Content == "" {
				choice.Message.Content = *output.Text
			}
		case output.ReasoningContent != nil && output.ReasoningContent.ReasoningText != nil:
			choice.Message.ExtraFields["reasoning_content"] = *output.ReasoningContent
		}
	}
	openAIResp.Choices = append(openAIResp.Choices, choice)

	mut.Body, err = json.Marshal(openAIResp)
	if err != nil {
		return nil, nil, tokenUsage, fmt.Errorf("failed to marshal body: %w", err)
	}
	headerMutation = &extprocv3.HeaderMutation{}
	setContentLength(headerMutation, mut.Body)
	if span != nil {
		span.RecordResponse(openAIResp)
	}
	return headerMutation, &extprocv3.BodyMutation{Mutation: mut}, tokenUsage, nil
}

// extractAmazonEventStreamEvents extracts [awsbedrock.ConverseStreamEvent] from the buffered body.
// The extracted events are stored in the processor's events field.
func (o *openAIToAWSBedrockTranslatorV1ChatCompletion) extractAmazonEventStreamEvents() {
	// TODO: Maybe reuse the reader and decoder.
	r := bytes.NewReader(o.bufferedBody)
	dec := eventstream.NewDecoder()
	o.events = o.events[:0]
	var lastRead int64
	for {
		msg, err := dec.Decode(r, nil)
		if err != nil {
			// When failed, we stop processing the events.
			// Copy the unread bytes to the beginning of the buffer.
			copy(o.bufferedBody, o.bufferedBody[lastRead:])
			o.bufferedBody = o.bufferedBody[:len(o.bufferedBody)-int(lastRead)]
			return
		}
		var event awsbedrock.ConverseStreamEvent
		if err := json.Unmarshal(msg.Payload, &event); err == nil {
			o.events = append(o.events, event)
		}
		lastRead = r.Size() - int64(r.Len())
	}
}

var emptyString = ""

// convertEvent converts an [awsbedrock.ConverseStreamEvent] to an [openai.ChatCompletionResponseChunk].
// This is a static method and does not require a receiver, but defined as a method for namespacing.
func (o *openAIToAWSBedrockTranslatorV1ChatCompletion) convertEvent(event *awsbedrock.ConverseStreamEvent) (*openai.ChatCompletionResponseChunk, bool) {
	const object = "chat.completion.chunk"
	chunk := &openai.ChatCompletionResponseChunk{Object: object}

	switch {
	case event.Usage != nil:
		chunk.Usage = &openai.ChatCompletionResponseUsage{
			TotalTokens:      event.Usage.TotalTokens,
			PromptTokens:     event.Usage.InputTokens,
			CompletionTokens: event.Usage.OutputTokens,
		}
	case event.Role != nil:
		chunk.Choices = append(chunk.Choices, openai.ChatCompletionResponseChunkChoice{
			Index: 0,
			Delta: &openai.ChatCompletionResponseChunkChoiceDelta{
				Role:    *event.Role,
				Content: &emptyString,
			},
		})
		o.role = *event.Role
	case event.Delta != nil:
		if event.Delta.Text != nil {
			chunk.Choices = append(chunk.Choices, openai.ChatCompletionResponseChunkChoice{
				Index: 0,
				Delta: &openai.ChatCompletionResponseChunkChoiceDelta{
					Role:    o.role,
					Content: event.Delta.Text,
				},
			})
		} else if event.Delta.ToolUse != nil {
			chunk.Choices = append(chunk.Choices, openai.ChatCompletionResponseChunkChoice{
				Index: 0,
				Delta: &openai.ChatCompletionResponseChunkChoiceDelta{
					Role: o.role,
					ToolCalls: []openai.ChatCompletionMessageToolCallParam{
						{
							Function: openai.ChatCompletionMessageToolCallFunctionParam{
								Arguments: event.Delta.ToolUse.Input,
							},
							Type: openai.ChatCompletionMessageToolCallTypeFunction,
						},
					},
				},
			})
		}
	case event.Start != nil:
		if event.Start.ToolUse != nil {
			chunk.Choices = append(chunk.Choices, openai.ChatCompletionResponseChunkChoice{
				Index: 0,
				Delta: &openai.ChatCompletionResponseChunkChoiceDelta{
					Role: o.role,
					ToolCalls: []openai.ChatCompletionMessageToolCallParam{
						{
							ID: &event.Start.ToolUse.ToolUseID,
							Function: openai.ChatCompletionMessageToolCallFunctionParam{
								Name: event.Start.ToolUse.Name,
							},
							Type: openai.ChatCompletionMessageToolCallTypeFunction,
						},
					},
				},
			})
		}
	case event.StopReason != nil:
		chunk.Choices = append(chunk.Choices, openai.ChatCompletionResponseChunkChoice{
			Index: 0,
			Delta: &openai.ChatCompletionResponseChunkChoiceDelta{
				Role:    o.role,
				Content: ptr.To(emptyString),
			},
			FinishReason: o.bedrockStopReasonToOpenAIStopReason(event.StopReason),
		})
	default:
		return chunk, false
	}
	return chunk, true
}<|MERGE_RESOLUTION|>--- conflicted
+++ resolved
@@ -627,14 +627,9 @@
 	if err = json.NewDecoder(body).Decode(&bedrockResp); err != nil {
 		return nil, nil, tokenUsage, fmt.Errorf("failed to unmarshal body: %w", err)
 	}
-<<<<<<< HEAD
-	openAIResp := CustomChatCompletion{
+
+  openAIResp := CustomChatCompletion{
 		Choices: make([]CustomChatCompletionChoice, 0),
-=======
-	openAIResp := &openai.ChatCompletionResponse{
-		Object:  "chat.completion",
-		Choices: make([]openai.ChatCompletionResponseChoice, 0),
->>>>>>> 70655f66
 	}
 
 	// Convert token usage.
