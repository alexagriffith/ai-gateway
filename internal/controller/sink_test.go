package controller

import (
	"context"
	"fmt"
	"log/slog"
	"os"
	"testing"

	egv1a1 "github.com/envoyproxy/gateway/api/v1alpha1"
	"github.com/go-logr/logr"
	"github.com/stretchr/testify/require"
	corev1 "k8s.io/api/core/v1"
	metav1 "k8s.io/apimachinery/pkg/apis/meta/v1"
	"k8s.io/apimachinery/pkg/util/yaml"
	fake2 "k8s.io/client-go/kubernetes/fake"
	"k8s.io/utils/ptr"
	"sigs.k8s.io/controller-runtime/pkg/client"
	"sigs.k8s.io/controller-runtime/pkg/client/fake"
	gwapiv1 "sigs.k8s.io/gateway-api/apis/v1"

	aigv1a1 "github.com/envoyproxy/ai-gateway/api/v1alpha1"
	"github.com/envoyproxy/ai-gateway/filterconfig"
)

func TestConfigSink_init(t *testing.T) {
	fakeClient := fake.NewClientBuilder().WithScheme(scheme).Build()
	kube := fake2.NewClientset()

	eventChan := make(chan ConfigSinkEvent)
	s := newConfigSink(fakeClient, kube, logr.Discard(), eventChan)
	require.NotNil(t, s)
<<<<<<< HEAD

	t.Run("setup", func(t *testing.T) {
		for _, l := range []*aigv1a1.LLMRoute{
			{
				ObjectMeta: metav1.ObjectMeta{Name: "route1", Namespace: "ns1"},
				Spec: aigv1a1.LLMRouteSpec{
					Rules: []aigv1a1.LLMRouteRule{
						{
							BackendRefs: []aigv1a1.LLMRouteRuleBackendRef{
								{Name: "apple", Weight: 100},
								{Name: "pineapple", Weight: 100},
							},
							Matches: []aigv1a1.LLMRouteRuleMatch{
								{Headers: []gwapiv1.HTTPHeaderMatch{{Name: "host", Value: "apple.com"}}},
							},
						},
						{
							BackendRefs: []aigv1a1.LLMRouteRuleBackendRef{
								{Name: "apple", Weight: 1},
								{Name: "orange", Weight: 1},
							},
						},
					},
				},
			},
			{
				ObjectMeta: metav1.ObjectMeta{Name: "route2", Namespace: "ns2"},
				Spec: aigv1a1.LLMRouteSpec{
					Rules: []aigv1a1.LLMRouteRule{
						{
							BackendRefs: []aigv1a1.LLMRouteRuleBackendRef{{Name: "cat", Weight: 100}},
						},
					},
				},
			},
		} {
			err := fakeClient.Create(context.Background(), l, &client.CreateOptions{})
			require.NoError(t, err)
		}

		for _, b := range []*aigv1a1.LLMBackend{
			{
				ObjectMeta: metav1.ObjectMeta{Name: "pineapple", Namespace: "ns1"},
				Spec: aigv1a1.LLMBackendSpec{
					BackendRef: egv1a1.BackendRef{
						BackendObjectReference: gwapiv1.BackendObjectReference{Name: "some-backend1", Namespace: ptr.To[gwapiv1.Namespace]("ns1")},
					},
					APISchema: aigv1a1.LLMAPISchema{Name: aigv1a1.APISchemaOpenAI},
				},
			},
			{
				ObjectMeta: metav1.ObjectMeta{Name: "apple", Namespace: "ns1"},
				Spec: aigv1a1.LLMBackendSpec{
					BackendRef: egv1a1.BackendRef{
						BackendObjectReference: gwapiv1.BackendObjectReference{Name: "some-backend2", Namespace: ptr.To[gwapiv1.Namespace]("ns1")},
					},
					APISchema: aigv1a1.LLMAPISchema{Name: aigv1a1.APISchemaAWSBedrock},
				},
			},
			{
				ObjectMeta: metav1.ObjectMeta{Name: "orange", Namespace: "ns1"},
				Spec: aigv1a1.LLMBackendSpec{
					BackendRef: egv1a1.BackendRef{
						BackendObjectReference: gwapiv1.BackendObjectReference{Name: "some-backend3", Namespace: ptr.To[gwapiv1.Namespace]("ns1")},
					},
					APISchema: aigv1a1.LLMAPISchema{Name: aigv1a1.APISchemaOpenAI},
				},
			},
			{
				ObjectMeta: metav1.ObjectMeta{Name: "cat", Namespace: "ns2"},
				Spec: aigv1a1.LLMBackendSpec{
					BackendRef: egv1a1.BackendRef{
						BackendObjectReference: gwapiv1.BackendObjectReference{Name: "some-backend4", Namespace: ptr.To[gwapiv1.Namespace]("ns1")},
					},
					APISchema: aigv1a1.LLMAPISchema{Name: aigv1a1.APISchemaOpenAI},
				},
			},
		} {
			err := fakeClient.Create(context.Background(), b, &client.CreateOptions{})
			require.NoError(t, err)
		}

		for _, httpRoute := range []*gwapiv1.HTTPRoute{
			{
				ObjectMeta: metav1.ObjectMeta{Name: "route1", Namespace: "ns1", Labels: map[string]string{managedByLabel: "envoy-ai-gateway"}},
				Spec:       gwapiv1.HTTPRouteSpec{},
			},
			{
				ObjectMeta: metav1.ObjectMeta{Name: "route2", Namespace: "ns2", Labels: map[string]string{managedByLabel: "envoy-ai-gateway"}},
				Spec:       gwapiv1.HTTPRouteSpec{},
			},
			// Not managed by envoy-ai-gateway.
			{
				ObjectMeta: metav1.ObjectMeta{Name: "route3", Namespace: "ns3"},
				Spec:       gwapiv1.HTTPRouteSpec{},
			},
		} {
			err := fakeClient.Create(context.Background(), httpRoute, &client.CreateOptions{})
			require.NoError(t, err)
		}
	})

	ctx, cancel := context.WithCancel(context.Background())
	err := s.init(ctx)
	require.NoError(t, err)

	t.Run("llmRoutes", func(t *testing.T) {
		require.Len(t, s.llmRoutes, 2)
		require.NotNil(t, s.llmRoutes["route1.ns1"])
		require.NotNil(t, s.llmRoutes["route2.ns2"])
	})
	t.Run("backends", func(t *testing.T) {
		require.Len(t, s.backends, 4)
		require.NotNil(t, s.backends["orange.ns1"])
		require.NotNil(t, s.backends["apple.ns1"])
		require.NotNil(t, s.backends["pineapple.ns1"])
		require.NotNil(t, s.backends["cat.ns2"])
	})
	t.Run("backendsToReferencingRoutes", func(t *testing.T) {
		require.Len(t, s.backendsToReferencingRoutes, 4)

		takeMapKey := func(m map[*aigv1a1.LLMRoute]struct{}) *aigv1a1.LLMRoute {
			for k := range m {
				return k
			}
			return nil
		}

		referenced := s.backendsToReferencingRoutes["orange.ns1"]
		require.Len(t, referenced, 1)
		require.Equal(t, s.llmRoutes["route1.ns1"], takeMapKey(referenced))

		referenced = s.backendsToReferencingRoutes["apple.ns1"]
		require.Len(t, referenced, 1)
		require.Equal(t, s.llmRoutes["route1.ns1"], takeMapKey(referenced))

		referenced = s.backendsToReferencingRoutes["pineapple.ns1"]
		require.Len(t, referenced, 1)
		require.Equal(t, s.llmRoutes["route1.ns1"], takeMapKey(referenced))

		referenced = s.backendsToReferencingRoutes["cat.ns2"]
		require.Len(t, referenced, 1)
		require.Equal(t, s.llmRoutes["route2.ns2"], takeMapKey(referenced))
	})

	// Until the context is cancelled, the event channel should be open, otherwise this should panic.
	eventChan <- ConfigSinkEventLLMBackendDeleted{namespace: "ns1", name: "apple"}
	time.Sleep(200 * time.Millisecond)
	require.NotContains(t, s.backends, "apple.ns1")
	cancel()
	// Check if the event channel is closed.
	_, ok := <-eventChan
	require.False(t, ok)
=======
>>>>>>> 0de3278d
}

func TestConfigSink_syncAIGatewayRoute(t *testing.T) {
	fakeClient := fake.NewClientBuilder().WithScheme(scheme).Build()
	kube := fake2.NewClientset()

	eventChan := make(chan ConfigSinkEvent, 10)
	s := newConfigSink(fakeClient, kube, logr.FromSlogHandler(slog.NewTextHandler(os.Stderr, &slog.HandlerOptions{})), eventChan)
	require.NotNil(t, s)

	for _, backend := range []*aigv1a1.AIServiceBackend{
		{ObjectMeta: metav1.ObjectMeta{Name: "apple", Namespace: "ns1"}, Spec: aigv1a1.AIServiceBackendSpec{
			BackendRef: egv1a1.BackendRef{BackendObjectReference: gwapiv1.BackendObjectReference{Name: "some-backend1", Namespace: ptr.To[gwapiv1.Namespace]("ns1")}},
		}},
		{ObjectMeta: metav1.ObjectMeta{Name: "orange", Namespace: "ns1"}, Spec: aigv1a1.AIServiceBackendSpec{
			BackendRef: egv1a1.BackendRef{BackendObjectReference: gwapiv1.BackendObjectReference{Name: "some-backend2", Namespace: ptr.To[gwapiv1.Namespace]("ns1")}},
		}},
	} {
		err := fakeClient.Create(context.Background(), backend, &client.CreateOptions{})
		require.NoError(t, err)
	}

	t.Run("existing", func(t *testing.T) {
		route := &aigv1a1.AIGatewayRoute{
			ObjectMeta: metav1.ObjectMeta{Name: "route1", Namespace: "ns1"},
			Spec: aigv1a1.AIGatewayRouteSpec{
				Rules: []aigv1a1.AIGatewayRouteRule{
					{
						BackendRefs: []aigv1a1.AIGatewayRouteRuleBackendRef{{Name: "apple", Weight: 1}, {Name: "orange", Weight: 1}},
					},
				},
<<<<<<< HEAD
				APISchema: aigv1a1.LLMAPISchema{Name: aigv1a1.APISchemaOpenAI, Version: "v123"},
=======
				APISchema: aigv1a1.VersionedAPISchema{Schema: aigv1a1.APISchemaOpenAI, Version: "v123"},
>>>>>>> 0de3278d
			},
		}
		err := fakeClient.Create(context.Background(), route, &client.CreateOptions{})
		require.NoError(t, err)
		httpRoute := &gwapiv1.HTTPRoute{
			ObjectMeta: metav1.ObjectMeta{Name: "route1", Namespace: "ns1", Labels: map[string]string{managedByLabel: "envoy-ai-gateway"}},
			Spec:       gwapiv1.HTTPRouteSpec{},
		}
		err = fakeClient.Create(context.Background(), httpRoute, &client.CreateOptions{})
		require.NoError(t, err)

		// Create the initial configmap.
		_, err = kube.CoreV1().ConfigMaps(route.Namespace).Create(context.Background(), &corev1.ConfigMap{
			ObjectMeta: metav1.ObjectMeta{Name: extProcName(route), Namespace: route.Namespace},
		}, metav1.CreateOptions{})
		require.NoError(t, err)

		// Then sync.
		s.syncAIGatewayRoute(route)
		// Referencing backends should be updated.
		// Also HTTPRoute should be updated.
		var updatedHTTPRoute gwapiv1.HTTPRoute
		err = fakeClient.Get(context.Background(), client.ObjectKey{Name: "route1", Namespace: "ns1"}, &updatedHTTPRoute)
		require.NoError(t, err)
		require.Len(t, updatedHTTPRoute.Spec.Rules, 2)
		require.Len(t, updatedHTTPRoute.Spec.Rules[0].BackendRefs, 1)
		require.Equal(t, "some-backend1", string(updatedHTTPRoute.Spec.Rules[0].BackendRefs[0].BackendRef.Name))
		require.Equal(t, "apple.ns1", updatedHTTPRoute.Spec.Rules[0].Matches[0].Headers[0].Value)
		require.Equal(t, "some-backend2", string(updatedHTTPRoute.Spec.Rules[1].BackendRefs[0].BackendRef.Name))
		require.Equal(t, "orange.ns1", updatedHTTPRoute.Spec.Rules[1].Matches[0].Headers[0].Value)
	})
}

func TestConfigSink_syncAIServiceBackend(t *testing.T) {
	eventChan := make(chan ConfigSinkEvent)
	fakeClient := fake.NewClientBuilder().WithScheme(scheme).Build()
	s := newConfigSink(fakeClient, nil, logr.Discard(), eventChan)
	s.syncAIServiceBackend(&aigv1a1.AIServiceBackend{ObjectMeta: metav1.ObjectMeta{Name: "apple", Namespace: "ns1"}})
}

func Test_newHTTPRoute(t *testing.T) {
	eventChan := make(chan ConfigSinkEvent)
	fakeClient := fake.NewClientBuilder().WithScheme(scheme).Build()
	s := newConfigSink(fakeClient, nil, logr.Discard(), eventChan)
	httpRoute := &gwapiv1.HTTPRoute{
		ObjectMeta: metav1.ObjectMeta{Name: "route1", Namespace: "ns1"},
		Spec:       gwapiv1.HTTPRouteSpec{},
	}
	aiGatewayRoute := &aigv1a1.AIGatewayRoute{
		ObjectMeta: metav1.ObjectMeta{Name: "route1", Namespace: "ns1"},
		Spec: aigv1a1.AIGatewayRouteSpec{
			Rules: []aigv1a1.AIGatewayRouteRule{
				{
					BackendRefs: []aigv1a1.AIGatewayRouteRuleBackendRef{{Name: "apple", Weight: 100}},
				},
				{
					BackendRefs: []aigv1a1.AIGatewayRouteRuleBackendRef{
						{Name: "orange", Weight: 100},
						{Name: "apple", Weight: 100},
						{Name: "pineapple", Weight: 100},
					},
				},
				{
					BackendRefs: []aigv1a1.AIGatewayRouteRuleBackendRef{{Name: "foo", Weight: 1}},
				},
			},
		},
	}
	for _, backend := range []*aigv1a1.AIServiceBackend{
		{
			ObjectMeta: metav1.ObjectMeta{Name: "apple", Namespace: "ns1"},
			Spec: aigv1a1.AIServiceBackendSpec{
				BackendRef: egv1a1.BackendRef{
					BackendObjectReference: gwapiv1.BackendObjectReference{Name: "some-backend1", Namespace: ptr.To[gwapiv1.Namespace]("ns1")},
				},
			},
		},
		{
			ObjectMeta: metav1.ObjectMeta{Name: "orange", Namespace: "ns1"},
			Spec: aigv1a1.AIServiceBackendSpec{
				BackendRef: egv1a1.BackendRef{
					BackendObjectReference: gwapiv1.BackendObjectReference{Name: "some-backend2", Namespace: ptr.To[gwapiv1.Namespace]("ns1")},
				},
			},
		},
		{
			ObjectMeta: metav1.ObjectMeta{Name: "pineapple", Namespace: "ns1"},
			Spec: aigv1a1.AIServiceBackendSpec{
				BackendRef: egv1a1.BackendRef{
					BackendObjectReference: gwapiv1.BackendObjectReference{Name: "some-backend3", Namespace: ptr.To[gwapiv1.Namespace]("ns1")},
				},
			},
		},
		{
			ObjectMeta: metav1.ObjectMeta{Name: "foo", Namespace: "ns1"},
			Spec: aigv1a1.AIServiceBackendSpec{
				BackendRef: egv1a1.BackendRef{
					BackendObjectReference: gwapiv1.BackendObjectReference{Name: "some-backend4", Namespace: ptr.To[gwapiv1.Namespace]("ns1")},
				},
			},
		},
	} {
		err := s.client.Create(context.Background(), backend, &client.CreateOptions{})
		require.NoError(t, err)
	}
	err := s.newHTTPRoute(httpRoute, aiGatewayRoute)
	require.NoError(t, err)

	expRules := []gwapiv1.HTTPRouteRule{
		{
			Matches: []gwapiv1.HTTPRouteMatch{
				{Headers: []gwapiv1.HTTPHeaderMatch{{Name: selectedBackendHeaderKey, Value: "apple.ns1"}}},
			},
			BackendRefs: []gwapiv1.HTTPBackendRef{{BackendRef: gwapiv1.BackendRef{BackendObjectReference: gwapiv1.BackendObjectReference{Name: "some-backend1", Namespace: ptr.To[gwapiv1.Namespace]("ns1")}}}},
		},
		{
			Matches: []gwapiv1.HTTPRouteMatch{
				{Headers: []gwapiv1.HTTPHeaderMatch{{Name: selectedBackendHeaderKey, Value: "orange.ns1"}}},
			},
			BackendRefs: []gwapiv1.HTTPBackendRef{{BackendRef: gwapiv1.BackendRef{BackendObjectReference: gwapiv1.BackendObjectReference{Name: "some-backend2", Namespace: ptr.To[gwapiv1.Namespace]("ns1")}}}},
		},
		{
			Matches: []gwapiv1.HTTPRouteMatch{
				{Headers: []gwapiv1.HTTPHeaderMatch{{Name: selectedBackendHeaderKey, Value: "pineapple.ns1"}}},
			},
			BackendRefs: []gwapiv1.HTTPBackendRef{{BackendRef: gwapiv1.BackendRef{BackendObjectReference: gwapiv1.BackendObjectReference{Name: "some-backend3", Namespace: ptr.To[gwapiv1.Namespace]("ns1")}}}},
		},
		{
			Matches: []gwapiv1.HTTPRouteMatch{
				{Headers: []gwapiv1.HTTPHeaderMatch{{Name: selectedBackendHeaderKey, Value: "foo.ns1"}}},
			},
			BackendRefs: []gwapiv1.HTTPBackendRef{{BackendRef: gwapiv1.BackendRef{BackendObjectReference: gwapiv1.BackendObjectReference{Name: "some-backend4", Namespace: ptr.To[gwapiv1.Namespace]("ns1")}}}},
		},
	}
	require.Len(t, httpRoute.Spec.Rules, 4)
	for i, r := range httpRoute.Spec.Rules {
		t.Run(fmt.Sprintf("rule-%d", i), func(t *testing.T) {
			require.Equal(t, expRules[i].Matches, r.Matches)
			require.Equal(t, expRules[i].BackendRefs, r.BackendRefs)
		})
	}
}

func Test_updateExtProcConfigMap(t *testing.T) {
	fakeClient := fake.NewClientBuilder().WithScheme(scheme).Build()
	kube := fake2.NewClientset()

	eventChan := make(chan ConfigSinkEvent)
	s := newConfigSink(fakeClient, kube, logr.Discard(), eventChan)
	for _, b := range []*aigv1a1.AIServiceBackend{
		{
			ObjectMeta: metav1.ObjectMeta{Name: "apple", Namespace: "ns"},
<<<<<<< HEAD
			Spec: aigv1a1.LLMBackendSpec{
				APISchema: aigv1a1.LLMAPISchema{
					Name: aigv1a1.APISchemaAWSBedrock,
=======
			Spec: aigv1a1.AIServiceBackendSpec{
				APISchema: aigv1a1.VersionedAPISchema{
					Schema: aigv1a1.APISchemaAWSBedrock,
>>>>>>> 0de3278d
				},
				BackendRef: egv1a1.BackendRef{
					BackendObjectReference: gwapiv1.BackendObjectReference{Name: "some-backend1", Namespace: ptr.To[gwapiv1.Namespace]("ns")},
				},
			},
		},
		{
			ObjectMeta: metav1.ObjectMeta{Name: "cat", Namespace: "ns"},
			Spec: aigv1a1.AIServiceBackendSpec{
				BackendRef: egv1a1.BackendRef{
					BackendObjectReference: gwapiv1.BackendObjectReference{Name: "some-backend2", Namespace: ptr.To[gwapiv1.Namespace]("ns")},
				},
			},
		},
		{
			ObjectMeta: metav1.ObjectMeta{Name: "pineapple", Namespace: "ns"},
			Spec: aigv1a1.AIServiceBackendSpec{
				BackendRef: egv1a1.BackendRef{
					BackendObjectReference: gwapiv1.BackendObjectReference{Name: "some-backend3", Namespace: ptr.To[gwapiv1.Namespace]("ns")},
				},
			},
		},
	} {
		err := fakeClient.Create(context.Background(), b, &client.CreateOptions{})
		require.NoError(t, err)
	}
	require.NotNil(t, s)

	for _, tc := range []struct {
		name  string
		route *aigv1a1.AIGatewayRoute
		exp   *filterconfig.Config
	}{
		{
			name: "basic",
			route: &aigv1a1.AIGatewayRoute{
				ObjectMeta: metav1.ObjectMeta{Name: "myroute", Namespace: "ns"},
<<<<<<< HEAD
				Spec: aigv1a1.LLMRouteSpec{
					APISchema: aigv1a1.LLMAPISchema{Name: aigv1a1.APISchemaOpenAI, Version: "v123"},
					Rules: []aigv1a1.LLMRouteRule{
=======
				Spec: aigv1a1.AIGatewayRouteSpec{
					APISchema: aigv1a1.VersionedAPISchema{Schema: aigv1a1.APISchemaOpenAI, Version: "v123"},
					Rules: []aigv1a1.AIGatewayRouteRule{
>>>>>>> 0de3278d
						{
							BackendRefs: []aigv1a1.AIGatewayRouteRuleBackendRef{
								{Name: "apple", Weight: 1},
								{Name: "pineapple", Weight: 2},
							},
							Matches: []aigv1a1.AIGatewayRouteRuleMatch{
								{Headers: []gwapiv1.HTTPHeaderMatch{{Name: aigv1a1.AIModelHeaderKey, Value: "some-ai"}}},
							},
						},
						{
							BackendRefs: []aigv1a1.AIGatewayRouteRuleBackendRef{{Name: "cat", Weight: 1}},
							Matches: []aigv1a1.AIGatewayRouteRuleMatch{
								{Headers: []gwapiv1.HTTPHeaderMatch{{Name: aigv1a1.AIModelHeaderKey, Value: "another-ai"}}},
							},
						},
					},
				},
			},
			exp: &filterconfig.Config{
<<<<<<< HEAD
				Schema:                   filterconfig.VersionedAPISchema{Name: filterconfig.APISchemaOpenAI, Version: "v123"},
				ModelNameHeaderKey:       aigv1a1.LLMModelHeaderKey,
=======
				InputSchema:              filterconfig.VersionedAPISchema{Schema: filterconfig.APISchemaOpenAI, Version: "v123"},
				ModelNameHeaderKey:       aigv1a1.AIModelHeaderKey,
>>>>>>> 0de3278d
				SelectedBackendHeaderKey: selectedBackendHeaderKey,
				Rules: []filterconfig.RouteRule{
					{
						Backends: []filterconfig.Backend{
							{Name: "apple.ns", Weight: 1, Schema: filterconfig.VersionedAPISchema{Name: filterconfig.APISchemaAWSBedrock}}, {Name: "pineapple.ns", Weight: 2},
						},
						Headers: []filterconfig.HeaderMatch{{Name: aigv1a1.AIModelHeaderKey, Value: "some-ai"}},
					},
					{
						Backends: []filterconfig.Backend{{Name: "cat.ns", Weight: 1}},
						Headers:  []filterconfig.HeaderMatch{{Name: aigv1a1.AIModelHeaderKey, Value: "another-ai"}},
					},
				},
			},
		},
	} {
		t.Run(tc.name, func(t *testing.T) {
			_, err := s.kube.CoreV1().ConfigMaps(tc.route.Namespace).Create(context.Background(), &corev1.ConfigMap{
				ObjectMeta: metav1.ObjectMeta{Name: extProcName(tc.route), Namespace: tc.route.Namespace},
			}, metav1.CreateOptions{})
			require.NoError(t, err)

			err = s.updateExtProcConfigMap(tc.route)
			require.NoError(t, err)

			cm, err := s.kube.CoreV1().ConfigMaps(tc.route.Namespace).Get(context.Background(), extProcName(tc.route), metav1.GetOptions{})
			require.NoError(t, err)
			require.NotNil(t, cm)

			data := cm.Data[expProcConfigFileName]
			var actual filterconfig.Config
			require.NoError(t, yaml.Unmarshal([]byte(data), &actual))
			require.Equal(t, tc.exp, &actual)
		})
	}
}<|MERGE_RESOLUTION|>--- conflicted
+++ resolved
@@ -30,162 +30,6 @@
 	eventChan := make(chan ConfigSinkEvent)
 	s := newConfigSink(fakeClient, kube, logr.Discard(), eventChan)
 	require.NotNil(t, s)
-<<<<<<< HEAD
-
-	t.Run("setup", func(t *testing.T) {
-		for _, l := range []*aigv1a1.LLMRoute{
-			{
-				ObjectMeta: metav1.ObjectMeta{Name: "route1", Namespace: "ns1"},
-				Spec: aigv1a1.LLMRouteSpec{
-					Rules: []aigv1a1.LLMRouteRule{
-						{
-							BackendRefs: []aigv1a1.LLMRouteRuleBackendRef{
-								{Name: "apple", Weight: 100},
-								{Name: "pineapple", Weight: 100},
-							},
-							Matches: []aigv1a1.LLMRouteRuleMatch{
-								{Headers: []gwapiv1.HTTPHeaderMatch{{Name: "host", Value: "apple.com"}}},
-							},
-						},
-						{
-							BackendRefs: []aigv1a1.LLMRouteRuleBackendRef{
-								{Name: "apple", Weight: 1},
-								{Name: "orange", Weight: 1},
-							},
-						},
-					},
-				},
-			},
-			{
-				ObjectMeta: metav1.ObjectMeta{Name: "route2", Namespace: "ns2"},
-				Spec: aigv1a1.LLMRouteSpec{
-					Rules: []aigv1a1.LLMRouteRule{
-						{
-							BackendRefs: []aigv1a1.LLMRouteRuleBackendRef{{Name: "cat", Weight: 100}},
-						},
-					},
-				},
-			},
-		} {
-			err := fakeClient.Create(context.Background(), l, &client.CreateOptions{})
-			require.NoError(t, err)
-		}
-
-		for _, b := range []*aigv1a1.LLMBackend{
-			{
-				ObjectMeta: metav1.ObjectMeta{Name: "pineapple", Namespace: "ns1"},
-				Spec: aigv1a1.LLMBackendSpec{
-					BackendRef: egv1a1.BackendRef{
-						BackendObjectReference: gwapiv1.BackendObjectReference{Name: "some-backend1", Namespace: ptr.To[gwapiv1.Namespace]("ns1")},
-					},
-					APISchema: aigv1a1.LLMAPISchema{Name: aigv1a1.APISchemaOpenAI},
-				},
-			},
-			{
-				ObjectMeta: metav1.ObjectMeta{Name: "apple", Namespace: "ns1"},
-				Spec: aigv1a1.LLMBackendSpec{
-					BackendRef: egv1a1.BackendRef{
-						BackendObjectReference: gwapiv1.BackendObjectReference{Name: "some-backend2", Namespace: ptr.To[gwapiv1.Namespace]("ns1")},
-					},
-					APISchema: aigv1a1.LLMAPISchema{Name: aigv1a1.APISchemaAWSBedrock},
-				},
-			},
-			{
-				ObjectMeta: metav1.ObjectMeta{Name: "orange", Namespace: "ns1"},
-				Spec: aigv1a1.LLMBackendSpec{
-					BackendRef: egv1a1.BackendRef{
-						BackendObjectReference: gwapiv1.BackendObjectReference{Name: "some-backend3", Namespace: ptr.To[gwapiv1.Namespace]("ns1")},
-					},
-					APISchema: aigv1a1.LLMAPISchema{Name: aigv1a1.APISchemaOpenAI},
-				},
-			},
-			{
-				ObjectMeta: metav1.ObjectMeta{Name: "cat", Namespace: "ns2"},
-				Spec: aigv1a1.LLMBackendSpec{
-					BackendRef: egv1a1.BackendRef{
-						BackendObjectReference: gwapiv1.BackendObjectReference{Name: "some-backend4", Namespace: ptr.To[gwapiv1.Namespace]("ns1")},
-					},
-					APISchema: aigv1a1.LLMAPISchema{Name: aigv1a1.APISchemaOpenAI},
-				},
-			},
-		} {
-			err := fakeClient.Create(context.Background(), b, &client.CreateOptions{})
-			require.NoError(t, err)
-		}
-
-		for _, httpRoute := range []*gwapiv1.HTTPRoute{
-			{
-				ObjectMeta: metav1.ObjectMeta{Name: "route1", Namespace: "ns1", Labels: map[string]string{managedByLabel: "envoy-ai-gateway"}},
-				Spec:       gwapiv1.HTTPRouteSpec{},
-			},
-			{
-				ObjectMeta: metav1.ObjectMeta{Name: "route2", Namespace: "ns2", Labels: map[string]string{managedByLabel: "envoy-ai-gateway"}},
-				Spec:       gwapiv1.HTTPRouteSpec{},
-			},
-			// Not managed by envoy-ai-gateway.
-			{
-				ObjectMeta: metav1.ObjectMeta{Name: "route3", Namespace: "ns3"},
-				Spec:       gwapiv1.HTTPRouteSpec{},
-			},
-		} {
-			err := fakeClient.Create(context.Background(), httpRoute, &client.CreateOptions{})
-			require.NoError(t, err)
-		}
-	})
-
-	ctx, cancel := context.WithCancel(context.Background())
-	err := s.init(ctx)
-	require.NoError(t, err)
-
-	t.Run("llmRoutes", func(t *testing.T) {
-		require.Len(t, s.llmRoutes, 2)
-		require.NotNil(t, s.llmRoutes["route1.ns1"])
-		require.NotNil(t, s.llmRoutes["route2.ns2"])
-	})
-	t.Run("backends", func(t *testing.T) {
-		require.Len(t, s.backends, 4)
-		require.NotNil(t, s.backends["orange.ns1"])
-		require.NotNil(t, s.backends["apple.ns1"])
-		require.NotNil(t, s.backends["pineapple.ns1"])
-		require.NotNil(t, s.backends["cat.ns2"])
-	})
-	t.Run("backendsToReferencingRoutes", func(t *testing.T) {
-		require.Len(t, s.backendsToReferencingRoutes, 4)
-
-		takeMapKey := func(m map[*aigv1a1.LLMRoute]struct{}) *aigv1a1.LLMRoute {
-			for k := range m {
-				return k
-			}
-			return nil
-		}
-
-		referenced := s.backendsToReferencingRoutes["orange.ns1"]
-		require.Len(t, referenced, 1)
-		require.Equal(t, s.llmRoutes["route1.ns1"], takeMapKey(referenced))
-
-		referenced = s.backendsToReferencingRoutes["apple.ns1"]
-		require.Len(t, referenced, 1)
-		require.Equal(t, s.llmRoutes["route1.ns1"], takeMapKey(referenced))
-
-		referenced = s.backendsToReferencingRoutes["pineapple.ns1"]
-		require.Len(t, referenced, 1)
-		require.Equal(t, s.llmRoutes["route1.ns1"], takeMapKey(referenced))
-
-		referenced = s.backendsToReferencingRoutes["cat.ns2"]
-		require.Len(t, referenced, 1)
-		require.Equal(t, s.llmRoutes["route2.ns2"], takeMapKey(referenced))
-	})
-
-	// Until the context is cancelled, the event channel should be open, otherwise this should panic.
-	eventChan <- ConfigSinkEventLLMBackendDeleted{namespace: "ns1", name: "apple"}
-	time.Sleep(200 * time.Millisecond)
-	require.NotContains(t, s.backends, "apple.ns1")
-	cancel()
-	// Check if the event channel is closed.
-	_, ok := <-eventChan
-	require.False(t, ok)
-=======
->>>>>>> 0de3278d
 }
 
 func TestConfigSink_syncAIGatewayRoute(t *testing.T) {
@@ -217,11 +61,7 @@
 						BackendRefs: []aigv1a1.AIGatewayRouteRuleBackendRef{{Name: "apple", Weight: 1}, {Name: "orange", Weight: 1}},
 					},
 				},
-<<<<<<< HEAD
-				APISchema: aigv1a1.LLMAPISchema{Name: aigv1a1.APISchemaOpenAI, Version: "v123"},
-=======
 				APISchema: aigv1a1.VersionedAPISchema{Schema: aigv1a1.APISchemaOpenAI, Version: "v123"},
->>>>>>> 0de3278d
 			},
 		}
 		err := fakeClient.Create(context.Background(), route, &client.CreateOptions{})
@@ -374,15 +214,9 @@
 	for _, b := range []*aigv1a1.AIServiceBackend{
 		{
 			ObjectMeta: metav1.ObjectMeta{Name: "apple", Namespace: "ns"},
-<<<<<<< HEAD
-			Spec: aigv1a1.LLMBackendSpec{
-				APISchema: aigv1a1.LLMAPISchema{
-					Name: aigv1a1.APISchemaAWSBedrock,
-=======
 			Spec: aigv1a1.AIServiceBackendSpec{
 				APISchema: aigv1a1.VersionedAPISchema{
 					Schema: aigv1a1.APISchemaAWSBedrock,
->>>>>>> 0de3278d
 				},
 				BackendRef: egv1a1.BackendRef{
 					BackendObjectReference: gwapiv1.BackendObjectReference{Name: "some-backend1", Namespace: ptr.To[gwapiv1.Namespace]("ns")},
@@ -420,15 +254,9 @@
 			name: "basic",
 			route: &aigv1a1.AIGatewayRoute{
 				ObjectMeta: metav1.ObjectMeta{Name: "myroute", Namespace: "ns"},
-<<<<<<< HEAD
-				Spec: aigv1a1.LLMRouteSpec{
-					APISchema: aigv1a1.LLMAPISchema{Name: aigv1a1.APISchemaOpenAI, Version: "v123"},
-					Rules: []aigv1a1.LLMRouteRule{
-=======
 				Spec: aigv1a1.AIGatewayRouteSpec{
 					APISchema: aigv1a1.VersionedAPISchema{Schema: aigv1a1.APISchemaOpenAI, Version: "v123"},
 					Rules: []aigv1a1.AIGatewayRouteRule{
->>>>>>> 0de3278d
 						{
 							BackendRefs: []aigv1a1.AIGatewayRouteRuleBackendRef{
 								{Name: "apple", Weight: 1},
@@ -448,18 +276,13 @@
 				},
 			},
 			exp: &filterconfig.Config{
-<<<<<<< HEAD
-				Schema:                   filterconfig.VersionedAPISchema{Name: filterconfig.APISchemaOpenAI, Version: "v123"},
-				ModelNameHeaderKey:       aigv1a1.LLMModelHeaderKey,
-=======
 				InputSchema:              filterconfig.VersionedAPISchema{Schema: filterconfig.APISchemaOpenAI, Version: "v123"},
 				ModelNameHeaderKey:       aigv1a1.AIModelHeaderKey,
->>>>>>> 0de3278d
 				SelectedBackendHeaderKey: selectedBackendHeaderKey,
 				Rules: []filterconfig.RouteRule{
 					{
 						Backends: []filterconfig.Backend{
-							{Name: "apple.ns", Weight: 1, Schema: filterconfig.VersionedAPISchema{Name: filterconfig.APISchemaAWSBedrock}}, {Name: "pineapple.ns", Weight: 2},
+							{Name: "apple.ns", Weight: 1, OutputSchema: filterconfig.VersionedAPISchema{Schema: filterconfig.APISchemaAWSBedrock}}, {Name: "pineapple.ns", Weight: 2},
 						},
 						Headers: []filterconfig.HeaderMatch{{Name: aigv1a1.AIModelHeaderKey, Value: "some-ai"}},
 					},
